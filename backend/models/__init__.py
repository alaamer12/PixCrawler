"""
SQLAlchemy database models for PixCrawler.

This module provides comprehensive SQLAlchemy ORM models for the PixCrawler
backend, synchronized with the Drizzle schema in the frontend.

IMPORTANT: These models must be kept in sync with the Drizzle schema in
frontend/lib/db/schema.ts. The Drizzle schema is the source of truth.

Model Categories:
    - Core: Profile, Project, CrawlJob, Image, ActivityLog
    - Credits: CreditAccount, CreditTransaction
    - Notifications: Notification, NotificationPreference
    - API: APIKey
    - Usage: UsageMetric

Features:
    - SQLAlchemy 2.0 with Mapped annotations
    - Full type safety with mypy support
    - Advanced constraints and indexes
    - Relationship management with cascade behaviors
    - PostgreSQL-specific features (JSONB, UUID)
    - Supabase auth integration
"""

from .base import Base, TimestampMixin
from .api_keys import APIKey
from .chunks import JobChunk
from .credits import CreditAccount, CreditTransaction
from .dataset import Dataset
from .notifications import Notification, NotificationPreference
from .usage import UsageMetric
from .metrics import ProcessingMetric, ResourceMetric, QueueMetric
from .workflow import WorkflowStatus, TaskStatus, WorkflowState, WorkflowTask

# Import core models from database.models (synchronized with Drizzle schema)
from backend.database.models import Profile, Project, CrawlJob, Image, ActivityLog
<<<<<<< HEAD
=======

# Import for mixins
from datetime import datetime
from typing import Optional
from uuid import UUID

from sqlalchemy import DateTime, Integer, String, Text, func, UUID as SQLAlchemyUUID, CheckConstraint, Index, ForeignKey
from sqlalchemy.dialects.postgresql import JSONB
from sqlalchemy.orm import Mapped, mapped_column, declared_attr, relationship


class ChunkTrackingMixin:
    """
    Mixin for hybrid chunk tracking in processing jobs.

    Provides fields and methods for tracking Celery task chunks
    without needing a separate chunk table.

    Attributes:
        total_chunks: Total number of processing chunks
        active_chunks: Currently processing chunks
        completed_chunks: Successfully completed chunks
        failed_chunks: Failed chunks
        task_ids: List of Celery task IDs for status queries
    """

    @declared_attr
    def total_chunks(cls) -> Mapped[int]:
        return mapped_column(Integer, nullable=False, default=0)

    @declared_attr
    def active_chunks(cls) -> Mapped[int]:
        return mapped_column(Integer, nullable=False, default=0)

    @declared_attr
    def completed_chunks(cls) -> Mapped[int]:
        return mapped_column(Integer, nullable=False, default=0)

    @declared_attr
    def failed_chunks(cls) -> Mapped[int]:
        return mapped_column(Integer, nullable=False, default=0)

    @declared_attr
    def task_ids(cls) -> Mapped[list]:
        return mapped_column(JSONB, nullable=False, default=list)

    @property
    def chunk_progress(self) -> float:
        """Calculate chunk completion progress (0-100)."""
        if self.total_chunks == 0:
            return 0.0
        return (self.completed_chunks / self.total_chunks) * 100

    @property
    def is_processing(self) -> bool:
        """Check if job has active chunks."""
        return self.active_chunks > 0

    @property
    def all_chunks_completed(self) -> bool:
        """Check if all chunks are completed."""
        return self.total_chunks > 0 and self.completed_chunks == self.total_chunks
>>>>>>> a6ff8805


__all__ = [
    # Base classes
    'Base',
    'TimestampMixin',
    # Core models (from database.models - synchronized with Drizzle)
    'Profile',
    'Project',
    'CrawlJob',
    'Image',
    'ActivityLog',
    'Dataset',
    # Chunk models
    'JobChunk',
    # Workflow models
    'WorkflowStatus',
    'TaskStatus',
    'WorkflowState',
    'WorkflowTask',
    # Credit models
    'CreditAccount',
    'CreditTransaction',
    # Notification models
    'Notification',
    'NotificationPreference',
    # API models
    'APIKey',
    # Usage models
    'UsageMetric',
    # Metrics models
    'ProcessingMetric',
    'ResourceMetric',
    'QueueMetric',
]<|MERGE_RESOLUTION|>--- conflicted
+++ resolved
@@ -35,71 +35,6 @@
 
 # Import core models from database.models (synchronized with Drizzle schema)
 from backend.database.models import Profile, Project, CrawlJob, Image, ActivityLog
-<<<<<<< HEAD
-=======
-
-# Import for mixins
-from datetime import datetime
-from typing import Optional
-from uuid import UUID
-
-from sqlalchemy import DateTime, Integer, String, Text, func, UUID as SQLAlchemyUUID, CheckConstraint, Index, ForeignKey
-from sqlalchemy.dialects.postgresql import JSONB
-from sqlalchemy.orm import Mapped, mapped_column, declared_attr, relationship
-
-
-class ChunkTrackingMixin:
-    """
-    Mixin for hybrid chunk tracking in processing jobs.
-
-    Provides fields and methods for tracking Celery task chunks
-    without needing a separate chunk table.
-
-    Attributes:
-        total_chunks: Total number of processing chunks
-        active_chunks: Currently processing chunks
-        completed_chunks: Successfully completed chunks
-        failed_chunks: Failed chunks
-        task_ids: List of Celery task IDs for status queries
-    """
-
-    @declared_attr
-    def total_chunks(cls) -> Mapped[int]:
-        return mapped_column(Integer, nullable=False, default=0)
-
-    @declared_attr
-    def active_chunks(cls) -> Mapped[int]:
-        return mapped_column(Integer, nullable=False, default=0)
-
-    @declared_attr
-    def completed_chunks(cls) -> Mapped[int]:
-        return mapped_column(Integer, nullable=False, default=0)
-
-    @declared_attr
-    def failed_chunks(cls) -> Mapped[int]:
-        return mapped_column(Integer, nullable=False, default=0)
-
-    @declared_attr
-    def task_ids(cls) -> Mapped[list]:
-        return mapped_column(JSONB, nullable=False, default=list)
-
-    @property
-    def chunk_progress(self) -> float:
-        """Calculate chunk completion progress (0-100)."""
-        if self.total_chunks == 0:
-            return 0.0
-        return (self.completed_chunks / self.total_chunks) * 100
-
-    @property
-    def is_processing(self) -> bool:
-        """Check if job has active chunks."""
-        return self.active_chunks > 0
-
-    @property
-    def all_chunks_completed(self) -> bool:
-        """Check if all chunks are completed."""
-        return self.total_chunks > 0 and self.completed_chunks == self.total_chunks
->>>>>>> a6ff8805
 
 
 __all__ = [
