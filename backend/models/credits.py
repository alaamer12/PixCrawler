"""
Credit and billing models for PixCrawler.

This module defines SQLAlchemy ORM models for the credit system,
including credit accounts, transactions, and usage tracking.
"""

from datetime import datetime
from decimal import Decimal
from typing import Optional
from uuid import UUID

from sqlalchemy import (
    Boolean,
    DateTime,
    Integer,
    Numeric,
    String,
    Text,
    func,
    UUID as SQLAlchemyUUID,
    CheckConstraint,
    Index,
    ForeignKey,
)
from sqlalchemy.dialects.postgresql import JSONB
from sqlalchemy.orm import Mapped, mapped_column, relationship

from .base import Base, TimestampMixin

__all__ = [
    'CreditAccount',
    'CreditTransaction',
]


class CreditAccount(Base, TimestampMixin):
    """
    Credit account model for user billing.
    
    Tracks user credit balance, usage, and auto-refill settings.
    
    Attributes:
        id: UUID primary key
        user_id: Reference to profiles.id
        current_balance: Current credit balance (non-negative)
        monthly_usage: Credits used this month
        average_daily_usage: Average daily usage for forecasting
        auto_refill_enabled: Whether auto-refill is active
        refill_threshold: Balance threshold to trigger refill
        refill_amount: Amount to add when refilling
        monthly_limit: Maximum credits per month
    """
    
    __tablename__ = "credit_accounts"
    
    # Primary key
    id: Mapped[UUID] = mapped_column(
        SQLAlchemyUUID(as_uuid=True),
        primary_key=True,
        server_default=func.gen_random_uuid(),
    )
    
    # Foreign key
    user_id: Mapped[UUID] = mapped_column(
        SQLAlchemyUUID(as_uuid=True),
        ForeignKey("profiles.id", ondelete="CASCADE"),
        nullable=False,
        unique=True,
        index=True,
    )
    
    # Balance tracking
    current_balance: Mapped[int] = mapped_column(
        Integer,
        nullable=False,
        default=0,
        server_default="0",
    )
    
    monthly_usage: Mapped[int] = mapped_column(
        Integer,
        nullable=False,
        default=0,
        server_default="0",
    )
    
    average_daily_usage: Mapped[Decimal] = mapped_column(
        Numeric(10, 2),
        nullable=False,
        default=Decimal("0.00"),
        server_default="0.00",
    )
    
    # Auto-refill settings
    auto_refill_enabled: Mapped[bool] = mapped_column(
        Boolean,
        nullable=False,
        default=False,
        server_default="false",
    )
    
    refill_threshold: Mapped[int] = mapped_column(
        Integer,
        nullable=False,
        default=100,
        server_default="100",
    )
    
    refill_amount: Mapped[int] = mapped_column(
        Integer,
        nullable=False,
        default=500,
        server_default="500",
    )
    
    monthly_limit: Mapped[int] = mapped_column(
        Integer,
        nullable=False,
        default=2000,
        server_default="2000",
    )
    
    # Relationships
    user: Mapped["Profile"] = relationship(
        "Profile",
        back_populates="credit_account",
        lazy="joined",
    )
    transactions: Mapped[list["CreditTransaction"]] = relationship(
        "CreditTransaction",
        back_populates="account",
        cascade="all, delete-orphan",
        lazy="selectin",
    )
    
    # Constraints
    __table_args__ = (
        CheckConstraint("current_balance >= 0", name="ck_credit_accounts_balance_positive"),
        CheckConstraint("monthly_usage >= 0", name="ck_credit_accounts_monthly_usage_positive"),
        CheckConstraint("refill_threshold > 0", name="ck_credit_accounts_refill_threshold_positive"),
        CheckConstraint("refill_amount > 0", name="ck_credit_accounts_refill_amount_positive"),
        CheckConstraint("monthly_limit > 0", name="ck_credit_accounts_monthly_limit_positive"),
        Index("ix_credit_accounts_user_id", "user_id"),
    )


class CreditTransaction(Base):
    """
    Credit transaction model for billing history.
    
    Records all credit-related transactions including purchases,
    usage, refunds, and bonuses.
    
    Attributes:
        id: UUID primary key
        account_id: Reference to credit_accounts.id
        user_id: Reference to profiles.id (denormalized for queries)
        type: Transaction type (purchase, usage, refund, bonus)
        description: Human-readable description
        amount: Credit amount (positive for additions, negative for usage)
        balance_after: Account balance after transaction
        status: Transaction status (completed, pending, failed)
        metadata_: Additional transaction data (JSON)
        created_at: Transaction timestamp
    """
    
    __tablename__ = "credit_transactions"
    
    # Primary key
    id: Mapped[UUID] = mapped_column(
        SQLAlchemyUUID(as_uuid=True),
        primary_key=True,
        server_default=func.gen_random_uuid(),
    )
    
    # Foreign keys
    account_id: Mapped[UUID] = mapped_column(
        SQLAlchemyUUID(as_uuid=True),
<<<<<<< HEAD
        ForeignKey("credit_accounts.id"),
=======
        ForeignKey("credit_accounts.id", ondelete="CASCADE"),
>>>>>>> f0697564
        nullable=False,
        index=True,
    )
    
    user_id: Mapped[UUID] = mapped_column(
        SQLAlchemyUUID(as_uuid=True),
        ForeignKey("profiles.id", ondelete="CASCADE"),
        nullable=False,
        index=True,
    )
    
    # Transaction details
    type: Mapped[str] = mapped_column(
        String(20),
        nullable=False,
        index=True,
    )
    
    description: Mapped[str] = mapped_column(
        Text,
        nullable=False,
    )
    
    amount: Mapped[int] = mapped_column(
        Integer,
        nullable=False,
    )
    
    balance_after: Mapped[int] = mapped_column(
        Integer,
        nullable=False,
    )
    
    status: Mapped[str] = mapped_column(
        String(20),
        nullable=False,
        default="completed",
        server_default="completed",
        index=True,
    )
    
    metadata_: Mapped[Optional[dict]] = mapped_column(
        "metadata",
        JSONB,
        nullable=True,
    )
    
    # Timestamp
    created_at: Mapped[datetime] = mapped_column(
        DateTime(timezone=True),
        nullable=False,
        server_default=func.now(),
        index=True,
    )
    
    # Relationships
    account: Mapped["CreditAccount"] = relationship(
        "CreditAccount",
        back_populates="transactions",
        lazy="joined",
    )
    
    # Constraints
    __table_args__ = (
        CheckConstraint(
            "type IN ('purchase', 'usage', 'refund', 'bonus')",
            name="ck_credit_transactions_type_valid",
        ),
        CheckConstraint(
            "status IN ('completed', 'pending', 'failed', 'cancelled')",
            name="ck_credit_transactions_status_valid",
        ),
        CheckConstraint("balance_after >= 0", name="ck_credit_transactions_balance_positive"),
        Index("ix_credit_transactions_account_id", "account_id"),
        Index("ix_credit_transactions_user_id", "user_id"),
        Index("ix_credit_transactions_type", "type"),
        Index("ix_credit_transactions_status", "status"),
        Index("ix_credit_transactions_created_at", "created_at"),
        Index("ix_credit_transactions_user_created", "user_id", "created_at"),
    )<|MERGE_RESOLUTION|>--- conflicted
+++ resolved
@@ -37,9 +37,9 @@
 class CreditAccount(Base, TimestampMixin):
     """
     Credit account model for user billing.
-    
+
     Tracks user credit balance, usage, and auto-refill settings.
-    
+
     Attributes:
         id: UUID primary key
         user_id: Reference to profiles.id
@@ -51,16 +51,16 @@
         refill_amount: Amount to add when refilling
         monthly_limit: Maximum credits per month
     """
-    
+
     __tablename__ = "credit_accounts"
-    
+
     # Primary key
     id: Mapped[UUID] = mapped_column(
         SQLAlchemyUUID(as_uuid=True),
         primary_key=True,
         server_default=func.gen_random_uuid(),
     )
-    
+
     # Foreign key
     user_id: Mapped[UUID] = mapped_column(
         SQLAlchemyUUID(as_uuid=True),
@@ -69,7 +69,7 @@
         unique=True,
         index=True,
     )
-    
+
     # Balance tracking
     current_balance: Mapped[int] = mapped_column(
         Integer,
@@ -77,21 +77,21 @@
         default=0,
         server_default="0",
     )
-    
+
     monthly_usage: Mapped[int] = mapped_column(
         Integer,
         nullable=False,
         default=0,
         server_default="0",
     )
-    
+
     average_daily_usage: Mapped[Decimal] = mapped_column(
         Numeric(10, 2),
         nullable=False,
         default=Decimal("0.00"),
         server_default="0.00",
     )
-    
+
     # Auto-refill settings
     auto_refill_enabled: Mapped[bool] = mapped_column(
         Boolean,
@@ -99,28 +99,28 @@
         default=False,
         server_default="false",
     )
-    
+
     refill_threshold: Mapped[int] = mapped_column(
         Integer,
         nullable=False,
         default=100,
         server_default="100",
     )
-    
+
     refill_amount: Mapped[int] = mapped_column(
         Integer,
         nullable=False,
         default=500,
         server_default="500",
     )
-    
+
     monthly_limit: Mapped[int] = mapped_column(
         Integer,
         nullable=False,
         default=2000,
         server_default="2000",
     )
-    
+
     # Relationships
     user: Mapped["Profile"] = relationship(
         "Profile",
@@ -133,7 +133,7 @@
         cascade="all, delete-orphan",
         lazy="selectin",
     )
-    
+
     # Constraints
     __table_args__ = (
         CheckConstraint("current_balance >= 0", name="ck_credit_accounts_balance_positive"),
@@ -148,10 +148,10 @@
 class CreditTransaction(Base):
     """
     Credit transaction model for billing history.
-    
+
     Records all credit-related transactions including purchases,
     usage, refunds, and bonuses.
-    
+
     Attributes:
         id: UUID primary key
         account_id: Reference to credit_accounts.id
@@ -164,57 +164,53 @@
         metadata_: Additional transaction data (JSON)
         created_at: Transaction timestamp
     """
-    
+
     __tablename__ = "credit_transactions"
-    
+
     # Primary key
     id: Mapped[UUID] = mapped_column(
         SQLAlchemyUUID(as_uuid=True),
         primary_key=True,
         server_default=func.gen_random_uuid(),
     )
-    
+
     # Foreign keys
     account_id: Mapped[UUID] = mapped_column(
         SQLAlchemyUUID(as_uuid=True),
-<<<<<<< HEAD
-        ForeignKey("credit_accounts.id"),
-=======
         ForeignKey("credit_accounts.id", ondelete="CASCADE"),
->>>>>>> f0697564
-        nullable=False,
-        index=True,
-    )
-    
+        nullable=False,
+        index=True,
+    )
+
     user_id: Mapped[UUID] = mapped_column(
         SQLAlchemyUUID(as_uuid=True),
         ForeignKey("profiles.id", ondelete="CASCADE"),
         nullable=False,
         index=True,
     )
-    
+
     # Transaction details
     type: Mapped[str] = mapped_column(
         String(20),
         nullable=False,
         index=True,
     )
-    
+
     description: Mapped[str] = mapped_column(
         Text,
         nullable=False,
     )
-    
+
     amount: Mapped[int] = mapped_column(
         Integer,
         nullable=False,
     )
-    
+
     balance_after: Mapped[int] = mapped_column(
         Integer,
         nullable=False,
     )
-    
+
     status: Mapped[str] = mapped_column(
         String(20),
         nullable=False,
@@ -222,13 +218,13 @@
         server_default="completed",
         index=True,
     )
-    
+
     metadata_: Mapped[Optional[dict]] = mapped_column(
         "metadata",
         JSONB,
         nullable=True,
     )
-    
+
     # Timestamp
     created_at: Mapped[datetime] = mapped_column(
         DateTime(timezone=True),
@@ -236,14 +232,14 @@
         server_default=func.now(),
         index=True,
     )
-    
+
     # Relationships
     account: Mapped["CreditAccount"] = relationship(
         "CreditAccount",
         back_populates="transactions",
         lazy="joined",
     )
-    
+
     # Constraints
     __table_args__ = (
         CheckConstraint(
