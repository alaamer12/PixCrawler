--- conflicted
+++ resolved
@@ -265,24 +265,6 @@
         name: Job name
         keywords: JSON array of search keywords
         max_images: Maximum number of images to collect
-<<<<<<< HEAD
-=======
-        status: Job status (pending, running, completed, failed, cancelled)
-        progress: Progress percentage (0-100)
-        total_images: Total images found
-        downloaded_images: Number of images downloaded
-        valid_images: Number of valid images
-        total_chunks: Total number of processing chunks
-        active_chunks: Number of currently active chunks
-        completed_chunks: Number of completed chunks
-        failed_chunks: Number of failed chunks
-        task_ids: JSON array of Celery task IDs
-        started_at: Job start timestamp
-        completed_at: Job completion timestamp
-        created_at: Job creation timestamp
-        updated_at: Job last update timestamp
-
->>>>>>> a6ff8805
     Relationships:
         project: Parent project (many-to-one)
         images: Crawled images (one-to-many)
@@ -555,11 +537,7 @@
         nullable=True,
         comment="AI-generated labels",
     )
-<<<<<<< HEAD
     
-=======
-
->>>>>>> a6ff8805
     metadata_: Mapped[Optional[dict]] = mapped_column(
         "metadata",
         JSONB,
@@ -649,6 +627,8 @@
     # Metadata
     metadata_: Mapped[Optional[dict]] = mapped_column(
         "metadata",
+    metadata_: Mapped[Optional[dict]] = mapped_column(
+        "metadata",
         JSONB,
         nullable=True,
     )
