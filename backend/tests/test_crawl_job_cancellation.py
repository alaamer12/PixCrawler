--- conflicted
+++ resolved
@@ -101,17 +101,8 @@
             result = await service.cancel_job(job_id=1)
 
         # Assert
-<<<<<<< HEAD
         assert result == mock_job
         service._revoke_celery_tasks.assert_not_called()
-=======
-        assert isinstance(result, dict)
-        assert result["job_id"] == 1
-        assert result["status"] == "cancelled"
-        assert result["revoked_tasks"] == 0  # No tasks to revoke
-        assert "message" in result
-        service._revoke_celery_tasks.assert_called_once_with([], terminate=True)
->>>>>>> 4d9650bd
         service._cleanup_job_storage.assert_called_once_with(1)
 
     @pytest.mark.asyncio
