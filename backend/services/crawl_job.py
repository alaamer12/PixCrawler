--- conflicted
+++ resolved
@@ -17,11 +17,20 @@
     - Progress tracking and error handling
     - Image metadata storage
     - Repository pattern for clean architecture
+    - Repository pattern for clean architecture
 """
 import uuid
 from datetime import datetime
 from typing import Dict, Any, List, Optional
 
+from backend.core.exceptions import NotFoundError, ValidationError
+from backend.models import CrawlJob, Image
+from backend.repositories import (
+    CrawlJobRepository,
+    ProjectRepository,
+    ImageRepository,
+    ActivityLogRepository
+)
 from backend.core.exceptions import NotFoundError, ValidationError
 from backend.models import CrawlJob, Image
 from backend.repositories import (
@@ -50,6 +59,10 @@
         project_repo: Project repository
         image_repo: Image repository
         activity_log_repo: ActivityLog repository
+        crawl_job_repo: CrawlJob repository
+        project_repo: Project repository
+        image_repo: Image repository
+        activity_log_repo: ActivityLog repository
     """
 
     def __init__(
@@ -57,14 +70,18 @@
         crawl_job_repo: CrawlJobRepository,
         project_repo: ProjectRepository,
         image_repo: ImageRepository,
-<<<<<<< HEAD
         activity_log_repo: ActivityLogRepository,
         session: Optional[AsyncSession] = None
-=======
+    ) -> None:
+    def __init__(
+        self,
+        crawl_job_repo: CrawlJobRepository,
+        project_repo: ProjectRepository,
+        image_repo: ImageRepository,
         activity_log_repo: ActivityLogRepository
->>>>>>> c6045121
     ) -> None:
         """
+        Initialize crawl job service with repositories.
         Initialize crawl job service with repositories.
 
         Args:
@@ -72,20 +89,22 @@
             project_repo: Project repository
             image_repo: Image repository
             activity_log_repo: ActivityLog repository
-<<<<<<< HEAD
             session: Optional database session (for backward compatibility)
-=======
->>>>>>> c6045121
+            crawl_job_repo: CrawlJob repository
+            project_repo: Project repository
+            image_repo: Image repository
+            activity_log_repo: ActivityLog repository
         """
         super().__init__()
         self.crawl_job_repo = crawl_job_repo
         self.project_repo = project_repo
         self.image_repo = image_repo
         self.activity_log_repo = activity_log_repo
-<<<<<<< HEAD
         self._session = session
-=======
->>>>>>> c6045121
+        self.crawl_job_repo = crawl_job_repo
+        self.project_repo = project_repo
+        self.image_repo = image_repo
+        self.activity_log_repo = activity_log_repo
 
     async def create_job(
         self,
@@ -114,9 +133,17 @@
         """
         # Verify project exists using repository
         project = await self.project_repo.get_by_id(project_id)
+        # Verify project exists using repository
+        project = await self.project_repo.get_by_id(project_id)
         if not project:
             raise NotFoundError(f"Project not found: {project_id}")
 
+        # Validate keywords
+        if not keywords:
+            raise ValidationError("Keywords cannot be empty")
+
+        # Create crawl job using repository
+        crawl_job = await self.crawl_job_repo.create(
         # Validate keywords
         if not keywords:
             raise ValidationError("Keywords cannot be empty")
@@ -126,12 +153,15 @@
             project_id=project_id,
             name=name,
             keywords={"keywords": keywords},
+            keywords={"keywords": keywords},
             max_images=max_images,
             status="pending"
         )
 
         # Log activity
         if user_id:
+            await self.activity_log_repo.create(
+                user_id=uuid.UUID(user_id),
             await self.activity_log_repo.create(
                 user_id=uuid.UUID(user_id),
                 action="START_CRAWL_JOB",
@@ -155,7 +185,9 @@
             Crawl job or None if not found
         """
         return await self.crawl_job_repo.get_by_id(job_id)
-
+        return await self.crawl_job_repo.get_by_id(job_id)
+
+    async def update_job_progress(
     async def update_job_progress(
         self,
         job_id: int,
@@ -163,7 +195,12 @@
         downloaded_images: int,
         valid_images: Optional[int] = None
     ) -> Optional[CrawlJob]:
-        """
+        progress: int,
+        downloaded_images: int,
+        valid_images: Optional[int] = None
+    ) -> Optional[CrawlJob]:
+        """
+        Update crawl job progress.
         Update crawl job progress.
 
         Args:
@@ -175,7 +212,6 @@
         Returns:
             Updated job or None if not found
         """
-<<<<<<< HEAD
         job = await self.crawl_job_repo.get_by_id(job_id)
         if not job:
             return None
@@ -191,7 +227,30 @@
 
         return await self.crawl_job_repo.update(job, **update_data)
 
-=======
+    async def get_jobs_by_project(self, project_id: int) -> List[CrawlJob]:
+        """
+        Get all jobs for a project.
+
+        Args:
+            project_id: Project ID
+
+        Returns:
+            List of crawl jobs
+        """
+        return await self.crawl_job_repo.get_by_project(project_id)
+
+    async def get_active_jobs(self) -> List[CrawlJob]:
+        """
+        Get all active jobs.
+
+        Returns:
+            List of active crawl jobs
+        """
+        return await self.crawl_job_repo.get_active_jobs()
+
+        Returns:
+            Updated job or None if not found
+        """
         return await self.crawl_job_repo.update_progress(
             job_id=job_id,
             progress=progress,
@@ -199,7 +258,6 @@
             valid_images=valid_images
         )
     
->>>>>>> c6045121
     async def get_jobs_by_project(self, project_id: int) -> List[CrawlJob]:
         """
         Get all jobs for a project.
@@ -209,20 +267,6 @@
 
         Returns:
             List of crawl jobs
-<<<<<<< HEAD
-        """
-        return await self.crawl_job_repo.get_by_project(project_id)
-
-    async def get_active_jobs(self) -> List[CrawlJob]:
-        """
-        Get all active jobs.
-
-        Returns:
-            List of active crawl jobs
-        """
-        return await self.crawl_job_repo.get_active_jobs()
-
-=======
         """
         return await self.crawl_job_repo.get_by_project(project_id)
     
@@ -235,7 +279,7 @@
         """
         return await self.crawl_job_repo.get_active_jobs()
 
->>>>>>> c6045121
+    async def store_image_metadata(
     async def store_image_metadata(
         self,
         job_id: int,
@@ -251,6 +295,7 @@
         Returns:
             Created image record
         """
+        return await self.image_repo.create(
         return await self.image_repo.create(
             crawl_job_id=job_id,
             original_url=image_data["original_url"],
@@ -261,7 +306,6 @@
             file_size=image_data.get("file_size"),
             format=image_data.get("format")
         )
-<<<<<<< HEAD
 
     async def store_bulk_images(
         self,
@@ -285,14 +329,22 @@
         return await self.image_repo.bulk_create(images_data)
 
     async def update_job(
+            format=image_data.get("format")
+        )
+    
+    async def store_bulk_images(
         self,
         job_id: int,
         status: str,
         error: Optional[str] = None,
         **updates: Any
     ) -> Optional[CrawlJob]:
+        job_id: int,
+        images_data: List[Dict[str, Any]]
+    ) -> List[Image]:
         """
         Update crawl job status and metadata.
+        Store multiple image metadata records in bulk.
 
         Args:
             job_id: Crawl job ID
@@ -308,17 +360,14 @@
             return None
 
         update_data = {"status": status, **updates}
-=======
-    
-    async def store_bulk_images(
-        self,
-        job_id: int,
-        images_data: List[Dict[str, Any]]
-    ) -> List[Image]:
-        """
-        Store multiple image metadata records in bulk.
-
-        Args:
+
+        if error:
+            update_data["error"] = error[:500]  # Truncate long error messages
+
+        if status in ["completed", "failed", "cancelled"]:
+            update_data["completed_at"] = datetime.utcnow()
+
+        return await self.crawl_job_repo.update(job, **update_data)
             job_id: Crawl job ID
             images_data: List of image metadata dictionaries
 
@@ -331,15 +380,6 @@
         
         return await self.image_repo.bulk_create(images_data)
 
->>>>>>> c6045121
-
-        if error:
-            update_data["error"] = error[:500]  # Truncate long error messages
-
-        if status in ["completed", "failed", "cancelled"]:
-            update_data["completed_at"] = datetime.utcnow()
-
-        return await self.crawl_job_repo.update(job, **update_data)
 
 
 async def execute_crawl_job(
