--- conflicted
+++ resolved
@@ -797,7 +797,6 @@
 
         # Step 4: Log cancellation activity
         if user_id:
-<<<<<<< HEAD
             await self._log_activity(
                 job.project_id,
                 "CANCEL_CRAWL_JOB",
@@ -809,112 +808,7 @@
                 downloaded_images=job.downloaded_images or 0,
                 valid_images=job.valid_images or 0,
                 progress=job.progress or 0
-=======
-            await self.activity_log_repo.create(
-                user_id=uuid.UUID(user_id),
-                action="CANCEL_CRAWL_JOB",
-                resource_type="crawl_job",
-                resource_id=str(job_id),
-                metadata={"reason": "User requested cancellation"}
->>>>>>> a6ff8805
-            )
-
-        return updated_job
-
-    async def apply_retention_policy(self) -> Dict[str, int]:
-        """
-        Apply data retention policies based on user tiers.
-
-        Policies:
-        - Free: Archive after 7 days
-        - Hobby: Move to cold storage after 30 days
-        - Pro: Keep hot indefinitely
-        """
-        from datetime import timedelta
-        
-        results = {
-            'archived': 0,
-            'cold_storage': 0,
-            'errors': 0
-        }
-        
-        try:
-            # Get all completed jobs
-            completed_jobs = await self.crawl_job_repo.get_by_status('completed')
-            
-            now = datetime.utcnow()
-            
-            for job in completed_jobs:
-                if not job.completed_at:
-                    continue
-                    
-                # Calculate age
-                age = now - job.completed_at
-                
-                # Get user tier
-                # Note: We assume job.project.user is available via lazy='joined'
-                user_id = job.project.user_id if job.project else None
-                if not user_id:
-                    continue
-                    
-                tier = await self._get_user_tier(user_id)
-                
-                if tier == 'free':
-                    if age > timedelta(days=7):
-                        await self.update_job_status(job.id, 'archived')
-                        results['archived'] += 1
-                elif tier == 'hobby':
-                    if age > timedelta(days=30):
-                        await self.update_job_status(job.id, 'cold_storage')
-                        results['cold_storage'] += 1
-                # Pro: do nothing
-                
-        except Exception as e:
-            logger.error(f"Error applying retention policy: {str(e)}")
-            results['errors'] += 1
-            
-        return results
-
-    async def _get_user_tier(self, user_id: uuid.UUID) -> str:
-        """
-        Determine user's subscription tier based on credit account limits.
-        
-        Uses CreditAccount.monthly_limit to infer tier:
-        - < 2000: Free
-        - 2000 - 500,000: Hobby
-        - > 500,000: Pro
-        
-        Args:
-            user_id: User UUID
-            
-        Returns:
-            Tier name ('free', 'hobby', 'pro')
-        """
-        from sqlalchemy import select
-        from backend.models import CreditAccount
-        
-        try:
-            # Query credit account for user
-            query = select(CreditAccount).where(CreditAccount.user_id == user_id)
-            result = await self.crawl_job_repo.session.execute(query)
-            account = result.scalar_one_or_none()
-            
-            if not account:
-                return 'free'
-                
-            limit = account.monthly_limit
-            
-            if limit > 500000:
-                return 'pro'
-            elif limit > 2000:
-                return 'hobby'
-            else:
-                return 'free'
-                
-        except Exception as e:
-            logger.error(f"Error determining user tier for {user_id}: {str(e)}")
-            return 'free'
-
+            )
 
         # Step 5: Broadcast cancellation via Supabase real-time
         supabase = get_supabase_client()
