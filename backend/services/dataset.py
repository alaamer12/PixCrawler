"""
Dataset service for dataset management and processing operations.
"""
<<<<<<< HEAD
from typing import Optional, List, Dict, Any
from uuid import UUID
from datetime import datetime
from sqlalchemy.ext.asyncio import AsyncSession

from backend.schemas.dataset import (
    DatasetCreate, DatasetResponse, DatasetStats, DatasetUpdate, DatasetStatus
)
from backend.schemas.crawl_jobs import CrawlJobCreate, CrawlJobStatus
from backend.repositories import DatasetRepository, CrawlJobRepository
=======
from typing import Optional

from backend.schemas.dataset import DatasetCreate, DatasetResponse, DatasetStats, \
    DatasetUpdate
>>>>>>> c6045121
from .base import BaseService


class DatasetService(BaseService):
    """Service for handling dataset operations."""

    def __init__(
        self,
        dataset_repository: DatasetRepository,
        crawl_job_repository: CrawlJobRepository,
        session: Optional[AsyncSession] = None
    ) -> None:
        """
        Initialize dataset service with required repositories.

        Args:
            dataset_repository: Dataset repository instance
            crawl_job_repository: CrawlJob repository instance
            session: Optional database session (for backward compatibility)
        """
        super().__init__()
        self._dataset_repo = dataset_repository
        self._crawl_job_repo = crawl_job_repository
        self._session = session
        
    @property
    def dataset_repo(self) -> DatasetRepository:
        """Get dataset repository."""
        return self._dataset_repo
        
    @property
    def crawl_job_repo(self) -> CrawlJobRepository:
        """Get crawl job repository."""
        return self._crawl_job_repo

    async def create_dataset(self, dataset_create: DatasetCreate, user_id: int) -> DatasetResponse:
        """
        Create a new dataset generation job.

        Args:
            dataset_create: Dataset creation data
            user_id: Owner user ID

        Returns:
            Created dataset information

        Raises:
            ValidationError: If dataset data is invalid
        """
        self.log_operation("create_dataset", name=dataset_create.name, user_id=user_id)

        # Create dataset record
        dataset_data = {
            "name": dataset_create.name,
            "description": dataset_create.description,
            "user_id": user_id,
            "status": DatasetStatus.PENDING,
            "keywords": dataset_create.keywords,
            "max_images": dataset_create.max_images,
            "search_engines": dataset_create.search_engines
        }
        
        # Create crawl job for the dataset
        crawl_job = await self.crawl_job_repo.create(
            CrawlJobCreate(
                name=f"{dataset_create.name} - Crawl Job",
                keywords=dataset_create.keywords,
                max_images=dataset_create.max_images,
                sources=dataset_create.search_engines
            )
        )
        
        dataset_data["crawl_job_id"] = crawl_job.id
        dataset = await self.dataset_repo.create(dataset_data)
        
        return DatasetResponse(
            id=dataset.id,
            user_id=user_id,
            name=dataset.name,
            status=dataset.status,
            images_collected=0,
            created_at=dataset.created_at,
            updated_at=dataset.updated_at
        )

    async def get_dataset_by_id(self, dataset_id: int, user_id: Optional[int] = None) -> DatasetResponse:
        """
        Get dataset by ID.

        Args:
            dataset_id: Dataset ID
            user_id: Optional user ID for authorization

        Returns:
            Dataset information

        Raises:
            NotFoundError: If dataset not found
        """
        self.log_operation("get_dataset_by_id", dataset_id=dataset_id, user_id=user_id)
        
        dataset = await self.dataset_repo.get_by_id(dataset_id)
        if not dataset:
            raise NotFoundError(f"Dataset not found: {dataset_id}")
            
        if user_id and dataset.user_id != user_id:
            raise PermissionError("Not authorized to access this dataset")
            
        # Get crawl job progress if exists
        progress = 0.0
        images_collected = 0
        
        if dataset.crawl_job_id:
            crawl_job = await self.crawl_job_repo.get_by_id(dataset.crawl_job_id)
            if crawl_job:
                progress = (crawl_job.downloaded_images / dataset.max_images) * 100 if dataset.max_images > 0 else 0
                images_collected = crawl_job.valid_images
                
                # Update dataset status based on crawl job status
                if dataset.status != crawl_job.status and crawl_job.status in ["completed", "failed", "cancelled"]:
                    dataset = await self.dataset_repo.update(
                        dataset_id,
                        {"status": DatasetStatus(crawl_job.status.upper())}
                    )
        
        return DatasetResponse(
            id=dataset.id,
            user_id=dataset.user_id,
            name=dataset.name,
            description=dataset.description,
            status=dataset.status,
            progress=min(progress, 100.0),  # Cap at 100%
            images_collected=images_collected,
            created_at=dataset.created_at,
            updated_at=dataset.updated_at
        )
        
    async def update_dataset(
        self,
        dataset_id: int,
        dataset_update: DatasetUpdate,
        user_id: int,
    ) -> DatasetResponse:
        """
        Update dataset information.

        Args:
            dataset_id: Dataset ID
            dataset_update: Dataset update data
            user_id: User ID for authorization

        Returns:
            Updated dataset information

        Raises:
            NotFoundError: If dataset not found
            ValidationError: If update data is invalid
        """
        self.log_operation("update_dataset", dataset_id=dataset_id, user_id=user_id)
        
        # Get existing dataset
        dataset = await self.dataset_repo.get_by_id(dataset_id)
        if not dataset:
            raise NotFoundError(f"Dataset not found: {dataset_id}")
            
        if dataset.user_id != user_id:
            raise PermissionError("Not authorized to update this dataset")
            
        # Only allow updates if not in processing state
        if dataset.status == DatasetStatus.PROCESSING:
            raise ValidationError("Cannot update dataset while it's being processed")
            
        # Prepare update data
        update_data = dataset_update.model_dump(exclude_unset=True)
        
        # Update dataset
        updated_dataset = await self.dataset_repo.update(dataset_id, update_data)
        
        return await self.get_dataset_by_id(updated_dataset.id, user_id)

    async def delete_dataset(self, dataset_id: int, user_id: int) -> None:
        """
        Delete dataset.

        Args:
            dataset_id: Dataset ID
            user_id: User ID for authorization

        Raises:
            NotFoundError: If dataset not found
            PermissionError: If user is not authorized
        """
        self.log_operation("delete_dataset", dataset_id=dataset_id, user_id=user_id)
        
        # Verify dataset exists and user has permission
        dataset = await self.dataset_repo.get_by_id(dataset_id)
        if not dataset:
            raise NotFoundError(f"Dataset not found: {dataset_id}")
            
        if dataset.user_id != user_id:
            raise PermissionError("Not authorized to delete this dataset")
            
        # Cancel any running crawl job
        if dataset.crawl_job_id:
            await self.crawl_job_repo.update(
                dataset.crawl_job_id,
                {"status": CrawlJobStatus.CANCELLED}
            )
            
        # Delete dataset (cascade will handle related data)
        await self.dataset_repo.delete(dataset_id)

    async def cancel_dataset(self, dataset_id: int, user_id: int) -> DatasetResponse:
        """
        Cancel dataset processing.

        Args:
            dataset_id: Dataset ID
            user_id: User ID for authorization

        Returns:
            Updated dataset information

        Raises:
            NotFoundError: If dataset not found
            ValidationError: If dataset is not in a cancellable state
        """
        self.log_operation("cancel_dataset", dataset_id=dataset_id, user_id=user_id)
        
        # Get dataset
        dataset = await self.dataset_repo.get_by_id(dataset_id)
        if not dataset:
            raise NotFoundError(f"Dataset not found: {dataset_id}")
            
        if dataset.user_id != user_id:
            raise PermissionError("Not authorized to cancel this dataset")
            
        # Check if dataset can be cancelled
        if dataset.status not in [DatasetStatus.PENDING, DatasetStatus.PROCESSING]:
            raise ValidationError(f"Cannot cancel dataset in {dataset.status} state")
            
        # Cancel associated crawl job if exists
        if dataset.crawl_job_id:
            await self.crawl_job_repo.update(
                dataset.crawl_job_id,
                {"status": CrawlJobStatus.CANCELLED}
            )
            
        # Update dataset status
        updated_dataset = await self.dataset_repo.update(
            dataset_id,
            {"status": DatasetStatus.CANCELLED}
        )
        
        return await self.get_dataset_by_id(updated_dataset.id, user_id)

    async def get_dataset_stats(self, user_id: Optional[int] = None) -> DatasetStats:
        """
        Get dataset statistics.

        Args:
            user_id: Optional user ID to filter stats

        Returns:
            Dataset statistics

        Raises:
            NotFoundError: If user not found
            ExternalServiceError: If there's an error fetching statistics
        """
        from backend.core.exceptions import NotFoundError, ExternalServiceError
        from sqlalchemy.exc import SQLAlchemyError

        self.log_operation("get_dataset_stats", user_id=user_id)
        
        try:
            # Get dataset statistics
            stats = await self.dataset_repo.get_stats(user_id)
            
            # Get dataset IDs for the user if user_id is provided
            dataset_ids = None
            if user_id:
                try:
                    datasets = await self.dataset_repo.list(user_id=user_id)
                    dataset_ids = [d.id for d in datasets]
                except Exception as e:
                    raise ExternalServiceError(
                        f"Failed to fetch datasets for user {user_id}: {str(e)}"
                    ) from e
            
            # Get image statistics from crawl jobs
            try:
                image_stats = await self.crawl_job_repo.get_image_stats(
                    user_id=user_id,
                    dataset_ids=dataset_ids
                )
            except Exception as e:
                raise ExternalServiceError(
                    f"Failed to fetch image statistics: {str(e)}"
                ) from e
            
            # Calculate average images per dataset
            avg_images = 0
            if stats["total"] > 0 and "total_images" in image_stats:
                avg_images = image_stats["total_images"] / stats["total"]
            
            return DatasetStats(
                total_datasets=stats.get("total", 0),
                active_datasets=stats.get("active", 0),
                completed_datasets=stats.get("completed", 0),
                failed_datasets=stats.get("failed", 0),
                total_images=image_stats.get("total_images", 0),
                average_images_per_dataset=avg_images
            )
            
        except SQLAlchemyError as e:
            raise ExternalServiceError(
                f"Database error while fetching dataset stats: {str(e)}"
            ) from e
        except NotFoundError:
            raise
        except Exception as e:
            raise ExternalServiceError(
                f"Failed to get dataset statistics: {str(e)}"
            ) from e<|MERGE_RESOLUTION|>--- conflicted
+++ resolved
@@ -1,7 +1,6 @@
 """
 Dataset service for dataset management and processing operations.
 """
-<<<<<<< HEAD
 from typing import Optional, List, Dict, Any
 from uuid import UUID
 from datetime import datetime
@@ -12,12 +11,8 @@
 )
 from backend.schemas.crawl_jobs import CrawlJobCreate, CrawlJobStatus
 from backend.repositories import DatasetRepository, CrawlJobRepository
-=======
-from typing import Optional
-
 from backend.schemas.dataset import DatasetCreate, DatasetResponse, DatasetStats, \
     DatasetUpdate
->>>>>>> c6045121
 from .base import BaseService
 
 
