--- conflicted
+++ resolved
@@ -54,24 +54,12 @@
     GenerationError
 from builder._helpers import DatasetTracker, ProgressManager, progress, \
     valid_image_ext
-<<<<<<< HEAD
-from builder._utilities import rename_images_sequentially
-from builder.protocols import KeywordGenerator
-=======
 from _helpers import rename_images_sequentially
->>>>>>> 9d83cb22
 
 __all__ = [
     'retry_download',
     'update_logfile',
     'LabelGenerator',
-<<<<<<< HEAD
-    'SimpleKeywordGenerator',
-    'AIKeywordGenerator',
-    'KeywordGeneratorFactory',
-    'KeywordManagement',
-=======
->>>>>>> 9d83cb22
     'DatasetGenerator',
     'generate_dataset',
     'ConfigManager',
@@ -1055,553 +1043,6 @@
                 f"Failed to write YAML label {label_path}: {e}") from e
 
 
-<<<<<<< HEAD
-# ============================================================================
-# Keyword Generation Strategies
-# ============================================================================
-
-class SimpleKeywordGenerator:
-    """
-    Simple keyword generator that provides basic keyword expansion.
-    
-    This generator creates variations of the input keywords using
-    predefined patterns and simple transformations, without requiring
-    external AI services.
-    """
-    
-    def __init__(self):
-        """Initialize the simple keyword generator."""
-        self._name = "simple"
-        self._description = "Basic keyword expansion using predefined patterns"
-    
-    @property
-    def name(self) -> str:
-        """Get the generator name."""
-        return self._name
-    
-    @property
-    def description(self) -> str:
-        """Get the generator description."""
-        return self._description
-    
-    def configure(self, config: Dict[str, Any]) -> None:
-        """
-        Configure the simple keyword generator.
-        
-        Args:
-            config: Configuration dictionary (currently unused for simple generator)
-        """
-        # Simple generator doesn't need configuration
-        pass
-    
-    def generate(
-        self,
-        category: str,
-        base_keywords: Optional[List[str]] = None,
-        **kwargs
-    ) -> List[str]:
-        """
-        Generate keywords using simple expansion patterns.
-        
-        Args:
-            category: The category name for keyword generation
-            base_keywords: Optional list of base keywords to expand from
-            **kwargs: Additional parameters (unused for simple generator)
-            
-        Returns:
-            List of generated keywords
-        """
-        keywords = []
-        
-        # Always include the category itself
-        keywords.append(category)
-        
-        # If base keywords provided, use them
-        if base_keywords:
-            keywords.extend(base_keywords)
-        
-        # Generate simple variations
-        variations = self._generate_simple_variations(category)
-        keywords.extend(variations)
-        
-        # Remove duplicates while preserving order
-        return self._clean_and_deduplicate_keywords(keywords, category)
-    
-    def _generate_simple_variations(self, category: str) -> List[str]:
-        """
-        Generate simple variations of the category name.
-        
-        Args:
-            category: The category name
-            
-        Returns:
-            List of simple variations
-        """
-        variations = []
-        
-        # Basic patterns
-        patterns = [
-            f"{category} photo",
-            f"{category} image",
-            f"{category} picture",
-            f"high quality {category}",
-            f"beautiful {category}",
-            f"{category} photography",
-        ]
-        
-        variations.extend(patterns)
-        
-        # Plural/singular variations
-        if not category.endswith('s'):
-            variations.append(f"{category}s")
-        elif category.endswith('s') and len(category) > 1:
-            variations.append(category[:-1])
-        
-        return variations
-    
-    @staticmethod
-    def _clean_and_deduplicate_keywords(keywords: List[str], category: str) -> List[str]:
-        """
-        Clean and deduplicate a list of keywords.
-        
-        Args:
-            keywords: The list of keywords to clean
-            category: The original category name to ensure it's included
-            
-        Returns:
-            Cleaned and deduplicated list of keywords
-        """
-        # Remove duplicates and empty strings
-        keywords = [k.strip() for k in keywords if k and k.strip()]
-        keywords = list(dict.fromkeys(keywords))  # Remove duplicates while preserving order
-        
-        # Always include the category itself
-        if category not in keywords:
-            keywords.insert(0, category)
-        
-        return keywords
-
-
-class AIKeywordGenerator:
-    """
-    AI-powered keyword generator using GPT models.
-    
-    This generator uses AI models (GPT-4, GPT-4-mini) to generate
-    diverse and contextually relevant keywords for image search.
-    """
-    
-    def __init__(self, ai_model: str = "gpt4-mini"):
-        """
-        Initialize the AI keyword generator.
-        
-        Args:
-            ai_model: The AI model to use ("gpt4" or "gpt4-mini")
-        """
-        self.ai_model = ai_model
-        self._name = "ai"
-        self._description = f"AI-powered keyword generation using {ai_model}"
-    
-    @property
-    def name(self) -> str:
-        """Get the generator name."""
-        return self._name
-    
-    @property
-    def description(self) -> str:
-        """Get the generator description."""
-        return self._description
-    
-    def configure(self, config: Dict[str, Any]) -> None:
-        """
-        Configure the AI keyword generator.
-        
-        Args:
-            config: Configuration dictionary with AI model settings
-        """
-        if 'ai_model' in config:
-            self.ai_model = config['ai_model']
-            self._description = f"AI-powered keyword generation using {self.ai_model}"
-    
-    def generate(
-        self,
-        category: str,
-        base_keywords: Optional[List[str]] = None,
-        **kwargs
-    ) -> List[str]:
-        """
-        Generate keywords using AI models.
-        
-        Args:
-            category: The category name for keyword generation
-            base_keywords: Optional list of base keywords to expand from
-            **kwargs: Additional parameters
-            
-        Returns:
-            List of generated keywords
-            
-        Raises:
-            GenerationError: If AI keyword generation fails
-        """
-        try:
-            # Import g4f here to avoid import issues if not available
-            import g4f
-            
-            # Select the appropriate model
-            provider = None  # Let g4f choose the best available provider
-            model = g4f.models.gpt_4 if self.ai_model == "gpt4" else g4f.models.gpt_4o_mini
-            
-            # Create the prompt
-            prompt = self._get_prompt(category, base_keywords)
-            
-            # Make the API call
-            logger.info(f"Generating keywords for '{category}' using {self.ai_model}")
-            response = g4f.ChatCompletion.create(
-                model=model,
-                provider=provider,
-                messages=[{"role": "user", "content": prompt}]
-            )
-            
-            # Extract keywords from response
-            keywords = self._extract_keywords_from_response(response, category)
-            
-            # Include base keywords if provided
-            if base_keywords:
-                keywords = list(set(keywords + base_keywords))
-            
-            logger.info(f"Generated {len(keywords)} keywords for '{category}' using {self.ai_model}")
-            return keywords
-            
-        except Exception as e:
-            logger.warning(f"Failed to generate keywords using {self.ai_model}: {str(e)}")
-            raise GenerationError(
-                f"Failed to generate keywords for '{category}' using {self.ai_model}: {e}"
-            ) from e
-    
-    def _get_prompt(self, category: str, base_keywords: Optional[List[str]] = None) -> str:
-        """
-        Generate the AI prompt for keyword generation.
-        
-        Args:
-            category: The category name
-            base_keywords: Optional base keywords to expand from
-            
-        Returns:
-            Formatted prompt string
-        """
-        base_text = ""
-        if base_keywords:
-            base_text = f"\nBase keywords to expand from: {', '.join(base_keywords)}"
-        
-        return f"""Generate 10-15 search keywords related to "{category}" that would be useful for
-finding diverse, high-quality images of this concept.{base_text}
-
-Include variations that would work well for image search engines.
-
-Return ONLY the keywords as a Python list of strings, with no explanation or other text.
-Example format: ["keyword 1", "keyword 2", "keyword 3"]
-"""
-    
-    def _extract_keywords_from_response(self, response: str, category: str) -> List[str]:
-        """
-        Extract keywords from AI response.
-        
-        Args:
-            response: Raw AI response
-            category: Original category name
-            
-        Returns:
-            List of extracted keywords
-        """
-        try:
-            # Try to find a list pattern in the response
-            list_pattern = r'\[.*?\]'
-            match = re.search(list_pattern, response, re.DOTALL)
-            
-            if match:
-                # Found a list pattern, try to parse it
-                list_str = match.group(0)
-                with contextlib.suppress(Exception):
-                    # Parse as Python list
-                    keywords = eval(list_str)
-                    if isinstance(keywords, list) and all(isinstance(k, str) for k in keywords):
-                        return self._clean_and_deduplicate_keywords(keywords, category)
-            
-            # If we couldn't parse a proper list, try to extract keywords line by line
-            lines = [line.strip() for line in response.split('\n')]
-            keywords = []
-            
-            for line in lines:
-                # Remove common list markers and quotes
-                line = re.sub(r'^[-*•"]', '', line).strip()
-                line = re.sub(r'^[0-9]+\.', '', line).strip()
-                line = line.strip('"\'')
-                
-                if line and not line.startswith('[') and not line.startswith(']'):
-                    keywords.append(line)
-            
-            return self._clean_and_deduplicate_keywords(keywords, category)
-            
-        except Exception as e:
-            logger.warning(f"Error extracting keywords from AI response: {str(e)}")
-            # Return at least the category itself
-            return [category]
-    
-    @staticmethod
-    def _clean_and_deduplicate_keywords(keywords: List[str], category: str) -> List[str]:
-        """
-        Clean and deduplicate keywords.
-        
-        Args:
-            keywords: List of keywords to clean
-            category: Original category name
-            
-        Returns:
-            Cleaned and deduplicated keywords
-        """
-        # Remove duplicates and empty strings
-        keywords = [k.strip() for k in keywords if k and k.strip()]
-        keywords = list(dict.fromkeys(keywords))  # Remove duplicates while preserving order
-        
-        # Always include the category itself
-        if category not in keywords:
-            keywords.insert(0, category)
-        
-        return keywords
-
-
-class KeywordGeneratorFactory:
-    """
-    Factory for creating keyword generator instances.
-    
-    This factory provides a centralized way to create and configure
-    keyword generators based on strategy names and configurations.
-    """
-    
-    _generators = {
-        'simple': SimpleKeywordGenerator,
-        'ai': AIKeywordGenerator,
-        'basic': SimpleKeywordGenerator,  # Alias for simple
-        'gpt': AIKeywordGenerator,  # Alias for AI
-    }
-    
-    @classmethod
-    def create_generator(
-        self,
-        strategy: str,
-        config: Optional[Dict[str, Any]] = None
-    ) -> KeywordGenerator:
-        """
-        Create a keyword generator instance.
-        
-        Args:
-            strategy: The generator strategy name ('simple', 'ai', 'basic', 'gpt')
-            config: Optional configuration dictionary
-            
-        Returns:
-            Configured keyword generator instance
-            
-        Raises:
-            ValueError: If strategy is not supported
-        """
-        if strategy not in self._generators:
-            available = ', '.join(self._generators.keys())
-            raise ValueError(f"Unknown keyword generation strategy '{strategy}'. Available: {available}")
-        
-        generator_class = self._generators[strategy]
-        
-        # Create generator with appropriate parameters
-        if strategy in ['ai', 'gpt']:
-            ai_model = config.get('ai_model', 'gpt4-mini') if config else 'gpt4-mini'
-            generator = generator_class(ai_model=ai_model)
-        else:
-            generator = generator_class()
-        
-        # Configure the generator
-        if config:
-            generator.configure(config)
-        
-        return generator
-    
-    @classmethod
-    def get_available_strategies(cls) -> List[str]:
-        """
-        Get list of available keyword generation strategies.
-        
-        Returns:
-            List of strategy names
-        """
-        return list(cls._generators.keys())
-    
-    @classmethod
-    def register_generator(cls, name: str, generator_class) -> None:
-        """
-        Register a new keyword generator class.
-        
-        Args:
-            name: Strategy name
-            generator_class: Generator class that implements KeywordGenerator protocol
-        """
-        cls._generators[name] = generator_class
-
-
-class KeywordManagement:
-    """
-    Class responsible for managing keyword generation and preparation for dataset categories.
-    This class now uses the protocol-based keyword generation strategy pattern for
-    extensible keyword generation approaches.
-    """
-
-    def __init__(
-        self, 
-        ai_model: str = "gpt4-mini", 
-        keyword_generation: str = "auto",
-        generation_strategy: str = "ai"
-    ):
-        """
-        Initializes the KeywordManagement instance.
-
-        Args:
-            ai_model (str): The AI model to use for keyword generation (e.g., "gpt4", "gpt4-mini").
-            keyword_generation (str): The keyword generation mode ("auto", "enabled", "disabled").
-            generation_strategy (str): The keyword generation strategy ("ai", "simple", "gpt", "basic").
-        """
-        self.ai_model = ai_model
-        self.keyword_generation = keyword_generation
-        self.generation_strategy = generation_strategy
-        
-        # Create the keyword generator using the factory
-        generator_config = {
-            'ai_model': ai_model
-        }
-        
-        try:
-            self.generator = KeywordGeneratorFactory.create_generator(
-                strategy=generation_strategy,
-                config=generator_config
-            )
-            logger.info(f"Initialized keyword generator: {self.generator.description}")
-        except ValueError as e:
-            logger.warning(f"Failed to create generator '{generation_strategy}': {e}")
-            # Fallback to simple generator
-            self.generator = KeywordGeneratorFactory.create_generator("simple")
-            logger.info(f"Fallback to simple generator: {self.generator.description}")
-
-    def prepare_keywords(self, category_name: str, keywords: List[str]) -> Dict[
-        str, Any]:
-        """
-        Prepares keywords for processing based on the configuration.
-        This includes generating new keywords using an AI model if enabled and necessary.
-
-        Args:
-            category_name (str): The name of the category.
-            keywords (List[str]): The initial list of keywords provided for the category.
-
-        Returns:
-            Dict[str, Any]: A dictionary containing:
-                - 'keywords': The final list of keywords to be processed
-                - 'original_keywords': The original keywords provided
-                - 'generated_keywords': Any keywords generated by AI
-                - 'generation_occurred': Boolean indicating if generation took place
-        """
-        # Record original keywords before any potential generation
-        original_keywords = keywords.copy() if keywords else []
-        generated_keywords = []
-        generation_occurred = False
-
-        if not keywords and self.keyword_generation in ["auto", "enabled"]:
-            # No keywords provided and generation enabled
-            generated_keywords = self._generate_keywords_with_strategy(category_name)
-            keywords = generated_keywords
-            generation_occurred = True
-            logger.info(
-                f"No keywords provided for category '{category_name}', generated {len(keywords)} keywords using {self.generator.name} strategy")
-
-        elif not keywords and self.keyword_generation == "disabled":
-            # No keywords and generation disabled, use category name as keyword
-            keywords = [category_name]
-            logger.info(
-                f"No keywords provided for category '{category_name}' and generation disabled, using category name as keyword"
-            )
-
-        elif self.keyword_generation == "enabled" and keywords:
-            # Keywords provided and asked to generate more
-            generated_keywords = self._generate_keywords_with_strategy(category_name, keywords)
-            # Add generated keywords to user-provided ones, avoiding duplicates
-            original_count = len(keywords)
-            keywords = list(set(keywords + generated_keywords))
-            generation_occurred = True
-            logger.info(
-                f"Added {len(keywords) - original_count} generated keywords to {original_count} user-provided ones using {self.generator.name} strategy"
-            )
-
-        return {
-            'keywords': keywords,
-            'original_keywords': original_keywords,
-            'generated_keywords': generated_keywords,
-            'generation_occurred': generation_occurred
-        }
-
-    def generate_keywords(self, category: str) -> List[str]:
-        """
-        Generates related keywords for a given category using the configured strategy.
-        
-        This method is kept for backward compatibility but now delegates to the
-        strategy-based approach.
-
-        Args:
-            category (str): The category name for which to generate keywords.
-
-        Returns:
-            List[str]: A list of generated keywords related to the category.
-
-        Raises:
-            GenerationError: If keyword generation fails.
-        """
-        return self._generate_keywords_with_strategy(category)
-    
-    def _generate_keywords_with_strategy(
-        self, 
-        category: str, 
-        base_keywords: Optional[List[str]] = None
-    ) -> List[str]:
-        """
-        Generate keywords using the configured strategy.
-        
-        Args:
-            category: The category name for keyword generation
-            base_keywords: Optional list of base keywords to expand from
-            
-        Returns:
-            List of generated keywords
-            
-        Raises:
-            GenerationError: If keyword generation fails
-        """
-        try:
-            return self.generator.generate(
-                category=category,
-                base_keywords=base_keywords
-            )
-        except Exception as e:
-            logger.warning(f"Keyword generation failed with {self.generator.name} strategy: {e}")
-            # Fallback to simple strategy if current strategy fails
-            if self.generator.name != "simple":
-                logger.info("Falling back to simple keyword generation strategy")
-                try:
-                    fallback_generator = KeywordGeneratorFactory.create_generator("simple")
-                    return fallback_generator.generate(category=category, base_keywords=base_keywords)
-                except Exception as fallback_error:
-                    logger.error(f"Fallback strategy also failed: {fallback_error}")
-                    # Return at least the category itself
-                    return [category]
-            else:
-                # Simple strategy failed, return category only
-                logger.error(f"Simple strategy failed: {e}")
-                return [category]
-
-
-=======
->>>>>>> 9d83cb22
 class DatasetGenerator:
     """
     Class responsible for generating image datasets based on a provided configuration.
