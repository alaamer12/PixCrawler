"""Module for generating image datasets.

This module orchestrates the entire process of generating image datasets, including:
- Loading configurations
- Generating keywords (with AI assistance)
- Downloading images from various search engines
- Generating comprehensive reports
- Creating label files for machine learning tasks

Classes:
    LabelGenerator: Generates label files for images in various formats (TXT, JSON, CSV, YAML).
    DatasetGenerator: Manages the end-to-end dataset generation process.

Functions:
    retry_download_images: Attempts to download images with retries and alternative terms.
    load_config: Loads and validates dataset configuration from a JSON file.
    generate_keywords: Generates search keywords using an AI model.
    update_logfile: Updates the logging configuration to a specified file.
    generate_dataset: Main entry point to start the dataset generation process.

Features:
- Multi-engine image downloading (Google, Bing, Baidu, DuckDuckGo)
- AI-powered keyword generation for diverse image collection
- Progress tracking and caching for resuming interrupted runs
- Automatic label file generation in multiple formats (TXT, JSON, CSV, YAML)
- Comprehensive report generation for dataset overview

Note: Image integrity checking and duplicate detection have been moved to the validator package.
Note: Report generation has been moved to the src package.
"""

import json
import os
import threading
import time
from dataclasses import dataclass, field
from enum import Enum
from pathlib import Path
from typing import Optional, List, Dict, Any, Tuple, Final, Iterator, Union

import jsonschema
from PIL import Image
from jsonschema import validate

from ._keywords import KeywordManagement, keyword_stats, AlternativeKeyTermGenerator
from ._predefined_variations import get_search_variations
from ._search_engines import download_images_ddgs
from builder._config import DatasetGenerationConfig, CONFIG_SCHEMA
from builder._constants import DEFAULT_CACHE_FILE, ENGINES, IMAGE_EXTENSIONS
from builder._downloader import ImageDownloader
from builder._exceptions import ConfigurationError, DownloadError, \
    GenerationError
from builder._helpers import DatasetTracker, ProgressManager, progress, \
    valid_image_ext
<<<<<<< HEAD
from ._helpers import rename_images_sequentially
=======
from _helpers import rename_images_sequentially
from utility.logging_config import get_logger
>>>>>>> a6ff8805

__all__ = [
    'retry_download',
    'update_logfile',
    'LabelGenerator',
    'DatasetGenerator',
    'generate_dataset',
    'ConfigManager',
]

from .progress import ProgressCache

logger = get_logger(__name__)

BACKOFF_DELAY: Final[float] = 0.5


# Integrity management moved to backend package


def _apply_config_options(config: DatasetGenerationConfig,
                          options: Dict[str, Any]) -> None:
    """
    Applies configuration options from a loaded config file to the DatasetGenerationConfig object.
    This function selectively overrides default configuration values with values from the config file,
    but only when CLI arguments haven't explicitly set them.

    Args:
        config (DatasetGenerationConfig): The configuration object to modify.
        options (Dict[str, Any]): A dictionary containing configuration options from the config file.
    """
    # Dictionary of CLI argument properties and conditions for applying config values
    # Format: option_name: (condition_to_apply_config_value, getter_function)
    # The condition is True when the CLI argument is using its default value
    config_mappings = {
        'max_images': (config.max_images == 10, lambda: options.get('max_images')),
        'output_dir': (config.output_dir is None, lambda: options.get('output_dir')),
        'max_retries': (config.max_retries == 5, lambda: options.get('max_retries')),
        'cache_file': (
            config.cache_file == DEFAULT_CACHE_FILE, lambda: options.get('cache_file')),
        'keyword_generation': (
            config.keyword_generation == "auto",
            lambda: options.get('keyword_generation')),
        'ai_model': (config.ai_model == "gpt4-mini", lambda: options.get('ai_model')),
        'generate_labels': (
            config.generate_labels is True, lambda: options.get('generate_labels'))
    }

    # Apply each config option if its CLI argument is using the default value
    for option_name, (is_using_default, value_getter) in config_mappings.items():
        if is_using_default and option_name in options and value_getter() is not None:
            new_value = value_getter()
            setattr(config, option_name, new_value)
            logger.info(f"Applied {option_name}={new_value} from config file")
        elif not is_using_default:
            logger.debug(f"CLI argument overriding config file for {option_name}")


# Global variable
generator = AlternativeKeyTermGenerator()


class RetryStrategy(Enum):
    """Enumeration of available retry strategies"""
    ALTERNATING = "alternating"
    ENGINE_ONLY = "engine_only"
    DDGS_ONLY = "ddgs_only"


@dataclass
class RetryConfig:
    """Configuration for retry behavior"""
    max_retries: int = 5
    backoff_delay: float = 2.0
    strategy: RetryStrategy = RetryStrategy.ALTERNATING
    feeder_threads: int = 2
    parser_threads: int = 2
    downloader_threads: int = 4


@dataclass
class RetryStats:
    """Statistics tracking for retry operations"""
    total_attempts: int = 0
    successful_attempts: int = 0
    failed_attempts: int = 0
    duplicates_removed: int = 0
    images_renamed: int = 0
    retry_history: List[Dict[str, Any]] = field(default_factory=list)


class Retry:
    """
    Enhanced retry mechanism for image downloads with configurable strategies
    and comprehensive tracking.
    """

    def __init__(self, config: Optional[RetryConfig] = None):
        """
        Initialize the Retry class.

        Args:
            config: Optional RetryConfig object for customizing retry behavior
        """
        self.config = config or RetryConfig()
        self.stats = RetryStats()
        self._image_extensions = tuple(IMAGE_EXTENSIONS)

    def _get_image_files(self, directory: str) -> List[str]:
        """Get all image files in a directory"""
        try:
            return [f for f in os.listdir(directory)
                    if f.lower().endswith(self._image_extensions)]
        except OSError as e:
            logger.warning(f"Error accessing directory {directory}: {e}")
            return []

    def _update_image_count(self, out_dir: str) -> int:
        """
        Updates the count of images in a directory after removing duplicates.

        Args:
            out_dir (str): The directory containing images.

        Returns:
            int: The updated count of unique images remaining in the directory.
        """
        image_files = self._get_image_files(out_dir)

        if not image_files:
            return 0

        if len(image_files) == 1:
            return 1

        # Duplicate removal moved to validator package
        # Basic duplicate removal can be done post-processing if needed

        # Count remaining images
        remaining_images = self._get_image_files(out_dir)
        return len(remaining_images)

    def _initial_download(self, max_num: int, keyword: str, out_dir: str) -> int:
        """Perform the initial download attempt"""
        logger.info(
            f"Attempting to download {max_num} images for '{keyword}' using sequential processing")

        downloader = ImageDownloader(
            feeder_threads=self.config.feeder_threads,
            parser_threads=self.config.parser_threads,
            downloader_threads=self.config.downloader_threads
        )

        success, count = downloader.download(keyword, out_dir, max_num)
        self.stats.total_attempts += 1

        if success:
            self.stats.successful_attempts += 1
            return self._update_image_count(out_dir) if count > 1 else count
        else:
            self.stats.failed_attempts += 1
            return count

    def _attempt_retry(self, retries: int, keyword: str, out_dir: str,
                       images_needed: int) -> int:
        """Perform a single retry attempt"""
        if self.config.backoff_delay > 0:
            time.sleep(self.config.backoff_delay)

        # Get the next intelligent term combination
        retry_term = generator.next_term(keyword, retries)

        attempt_info = {
            'retry_number': retries,
            'term': retry_term,
            'strategy': self.config.strategy.value,
            'images_needed': images_needed,
            'success': False,
            'images_downloaded': 0
        }

        try:
            success = False

            if self.config.strategy == RetryStrategy.DDGS_ONLY:
                logger.info(
                    f"Retry #{retries}: Using DuckDuckGo with term '{retry_term}'")
                success, _ = download_images_ddgs(retry_term, out_dir, images_needed)

            elif self.config.strategy == RetryStrategy.ENGINE_ONLY:
                retry_engine = ENGINES[retries % len(ENGINES)]
                logger.info(
                    f"Retry #{retries}: Using {retry_engine} with term '{retry_term}'")
                downloader = ImageDownloader()
                success, _ = downloader.download(retry_term, out_dir, images_needed)

            else:  # ALTERNATING strategy (default)
                if retries % 2 == 0:
                    retry_engine = ENGINES[retries % len(ENGINES)]
                    logger.info(
                        f"Retry #{retries}: Using {retry_engine} with term '{retry_term}'")
                    downloader = ImageDownloader()
                    success, _ = downloader.download(retry_term, out_dir, images_needed)
                else:
                    logger.info(
                        f"Retry #{retries}: Using DuckDuckGo with term '{retry_term}'")
                    success, _ = download_images_ddgs(retry_term, out_dir,
                                                      images_needed)

            self.stats.total_attempts += 1
            result = self._update_image_count(out_dir) if success else 0

            if success:
                self.stats.successful_attempts += 1
                attempt_info['success'] = True
                attempt_info['images_downloaded'] = result
            else:
                self.stats.failed_attempts += 1

            return result

        except DownloadError as e:
            logger.warning(f"Retry #{retries} failed: {e}")
            self.stats.failed_attempts += 1
            attempt_info['error'] = str(e)
            return 0
        finally:
            self.stats.retry_history.append(attempt_info)

    def retry_download(self, keyword: str, out_dir: str, max_num: int,
                       max_retries: Optional[int] = None) -> Tuple[bool, int]:
        """
        Attempts to download images for a given keyword, retrying with alternative search terms and engines
        until the desired image count is reached or the maximum number of retries is exceeded.

        Args:
            keyword: The search keyword
            out_dir: Output directory for images
            max_num: Maximum number of images to download
            max_retries: Override the configured max_retries if provided

        Returns:
            Tuple[bool, int]: (success_flag, unique_images_count)

        Raises:
            DownloadError: If no images are successfully downloaded after all retries.
        """
        # Reset stats for new download session
        self.stats = RetryStats()

        # Use provided max_retries or fall back to config
        effective_max_retries = max_retries if max_retries is not None else self.config.max_retries

        # --- Initial Download Phase ---
        count = self._initial_download(max_num, keyword, out_dir)
        if count:
            logger.info(f"After removing duplicates: {count} unique images remain")

        # --- Retry Phase ---
        retries = 0
        while count < max_num and retries < effective_max_retries:
            retries += 1
            images_needed = max(0, max_num - count)
            logger.info(f"Retry #{retries}: Need {images_needed} more images")

            new_count = self._attempt_retry(retries, keyword, out_dir, images_needed)

            if new_count > count:
                count = new_count
                logger.info(f"After retry #{retries}: {count}/{max_num} unique images")

            if count >= max_num:
                break

        # --- Finalization Phase ---
        count = self._update_image_count(out_dir) if count > 1 else count

        if count > 0:
            try:
                renamed = rename_images_sequentially(out_dir)
                self.stats.images_renamed = renamed
                logger.info(f"Final step: Renamed {renamed} images sequentially")
            except Exception as e:
                logger.warning(f"Error renaming images: {e}")

            return True, count

        raise DownloadError(
            f"Failed to download any images for keyword '{keyword}' after {effective_max_retries} retries.")

    def get_stats(self) -> RetryStats:
        """Get current retry statistics"""
        return self.stats

    def reset_stats(self) -> None:
        """Reset retry statistics"""
        self.stats = RetryStats()

    def update_config(self, **kwargs) -> None:
        """Update configuration parameters"""
        for key, value in kwargs.items():
            if hasattr(self.config, key):
                setattr(self.config, key, value)
            else:
                logger.warning(f"Unknown configuration parameter: {key}")


# Backward compatibility function
def retry_download(keyword: str, out_dir: str, max_num: int, max_retries: int = 5) -> \
    Tuple[bool, int]:
    """
    Backward compatibility function that maintains the original API.

    Args:
        keyword: The search keyword
        out_dir: Output directory for images
        max_num: Maximum number of images to download
        max_retries: Maximum number of retry attempts

    Returns:
        Tuple[bool, int]: (success_flag, unique_images_count)
    """
    config = RetryConfig(max_retries=max_retries)
    retry_handler = Retry(config)
    return retry_handler.retry_download(keyword, out_dir, max_num)


class ConfigManager:
    """
    Manages loading, validation, and access of dataset configuration from a JSON file.
    Supports dictionary-style access for top-level configuration keys.

    Attributes:
        config_path (str): The absolute path to the configuration file.
        config (Dict[str, Any]): A dictionary holding the validated configuration.
    """

    def __init__(self, config_path: str):
        """
        Initializes the ConfigManager with the path to the configuration file.

        Args:
            config_path (str): The absolute path to the configuration file.
        """
        self.config_path = config_path
        self.config = self._load_and_validate_config()

    def _load_and_validate_config(self) -> Dict[str, Any]:
        """
        Loads the configuration file, validates it against the schema, and sets defaults.

        Returns:
            Dict[str, Any]: The validated and finalized configuration dictionary.

        Raises:
            ConfigurationError: If the file is not found, invalid, or fails validation.
        """
        config = self._load_config_from_file()
        self._validate_config(config)
        self._set_defaults(config)
        logger.info(
            f"Configuration from '{self.config_path}' loaded and validated successfully.")
        return config

    def _load_config_from_file(self) -> Dict[str, Any]:
        """
        Loads the configuration from a JSON file.

        Returns:
            Dict[str, Any]: The loaded configuration dictionary.

        Raises:
            ConfigurationError: If the file cannot be found or decoded.
        """
        try:
            with open(self.config_path, 'r', encoding='utf-8') as f:
                return json.load(f)
        except FileNotFoundError:
            logger.error(f"Configuration file not found at: {self.config_path}")
            raise ConfigurationError(
                f"Configuration file not found at: {self.config_path}")
        except json.JSONDecodeError as e:
            logger.error(f"Error decoding JSON from {self.config_path}: {e}")
            raise ConfigurationError(
                f"Error decoding JSON from {self.config_path}: {e}")

    @staticmethod
    def _validate_config(config: Dict[str, Any]):
        """
        Validates the configuration against the predefined schema.

        Args:
            config (Dict[str, Any]): The configuration dictionary to validate.

        Raises:
            ConfigurationError: If the configuration is invalid.
        """
        try:
            validate(instance=config, schema=CONFIG_SCHEMA)
        except jsonschema.exceptions.ValidationError as e:
            # Provide a more user-friendly error message
            error_message = f"Configuration validation failed: {e.message} in '{'.'.join(map(str, e.path))}'"
            logger.error(error_message)
            raise ConfigurationError(error_message) from e

    @staticmethod
    def _set_defaults(config: Dict[str, Any]):
        """
        Sets default values for optional fields if they are not present.

        Args:
            config (Dict[str, Any]): The configuration dictionary to set defaults in.
        """
        # Set a default for the top-level 'dataset_name'
        if 'dataset_name' not in config:
            config['dataset_name'] = 'default_dataset'
            logger.info(
                "Missing 'dataset_name' in config, using 'default_dataset' as default.")

        # Ensure 'options' exists before setting defaults within it
        config.setdefault('options', {})

        # Define default options
        default_options = {
            'max_images': 1000,
            'output_dir': f"datasets/{config['dataset_name']}",
            'integrity': True,
            'max_retries': 3,
            'cache_file': f"{config['dataset_name']}_progress.json",
            'generate_keywords': False,
            'generate_labels': True
        }

        # Apply defaults for any missing options
        for key, value in default_options.items():
            if key not in config['options']:
                config['options'][key] = value
                logger.info(f"Missing option '{key}', using default value: {value}")

    # --- Dictionary Magic Methods ---

    def __getitem__(self, key: str) -> Any:
        """
        Allows dictionary-style access to top-level configuration items.
        Example: config_manager['dataset_name']

        Args:
            key (str): The configuration key to retrieve.

        Returns:
            Any: The value associated with the key.

        Raises:
            KeyError: If the key is not found in the configuration.
        """
        try:
            return self.config[key]
        except KeyError:
            raise KeyError(
                f"Configuration key '{key}' not found. Available keys are: {list(self.config.keys())}")

    def __len__(self) -> int:
        """
        Returns the number of top-level configuration items.
        Example: len(config_manager)
        """
        return len(self.config)

    def __iter__(self) -> Iterator[str]:
        """
        Allows iteration over the top-level configuration keys.
        Example: for key in config_manager: ...
        """
        return iter(self.config)

    # --- Getter Methods (still useful for clarity and specific tasks) ---

    def get_dataset_name(self) -> str:
        """Returns the dataset name."""
        return self.config['dataset_name']

    def get_categories(self) -> Dict[str, List[str]]:
        """Returns the categories dictionary."""
        return self.config['categories']

    def get_option(self, option_name: str, default: Any = None) -> Any:
        """
        Returns a specific option value from the configuration.

        Args:
            option_name (str): The name of the option to retrieve.
            default (Any, optional): A default value to return if the option is not found.

        Returns:
            Any: The value of the option or the default value.
        """
        return self.config.get('options', {}).get(option_name, default)

    def get_all_options(self) -> Dict[str, Any]:
        """Returns the entire options dictionary."""
        return self.config.get('options', {})


def update_logfile(log_file: str) -> None:
    """
    Updates the logging configuration to direct output to a specified log file.
    If the provided log file path is different from the default, the existing file handler
    is removed and a new one is added.

    Args:
        log_file (str): The absolute path to the desired log file.
    """
    # if log_file != DEFAULT_LOG_FILE:
    #     for handler in logger.handlers:
    #         if isinstance(handler, logging.FileHandler):
    #             handler.close()
    #             logger.removeHandler(handler)

    # Use centralized logging system - no need to manually configure handlers
    from utility.logging_config import get_logger
    logger = get_logger('builder.generator')


class LabelGenerator:
    """
    Class to generate label files for images in the dataset.

    This class creates structured label files that correspond to the images,
    which can be used for machine learning tasks like classification or object detection.
    It supports multiple output formats (txt, json, csv, yaml) and ensures proper
    organization matching the dataset structure.
    """

    def __init__(self, format_type: str = "txt"):
        """
        Initializes the LabelGenerator with a specified output format_ for label files.

        Args:
            format_type (str): The desired format_ for label files ('txt', 'json', 'csv', 'yaml').
                                If an unsupported format_ is provided, it defaults to 'txt'.
        """
        self.format_type = format_type.lower()
        self.supported_formats = {"txt", "json", "csv", "yaml"}

        if self.format_type not in self.supported_formats:
            logger.warning(
                f"Unsupported label format_: {format_type}. Defaulting to 'txt'.")
            self.format_type = "txt"

    def generate_dataset_labels(self, dataset_dir: str) -> List[str]:
        """
        Generates label files for all images within the specified dataset directory.
        It organizes labels by category and keyword, and creates metadata files for the dataset.

        Args:
            dataset_dir (str): The root directory of the dataset.

        Returns:
            List[str]: List of paths to generated label files.
        """
        logger.info(
            f"Generating {self.format_type} labels for dataset at {dataset_dir}")
        dataset_path = Path(dataset_dir)

        # Create labels directory
        labels_dir = dataset_path / "labels"
        labels_dir.mkdir(parents=True, exist_ok=True)

        # Process each category directory
        category_dirs = [d for d in dataset_path.iterdir() if
                         d.is_dir() and d.name != "labels"]

        # Count total images for progress tracking
        total_images = sum(
            len([f for f in Path(keyword_dir).glob("**/*") if
                 f.is_file() and valid_image_ext(f)])
            for category_dir in category_dirs
            for keyword_dir in [d for d in category_dir.iterdir() if d.is_dir()]
        )

        # Create metadata file for the dataset with overall information
        self._generate_dataset_metadata(dataset_path, labels_dir, len(category_dirs),
                                        total_images)

        # Create category index file
        self._generate_category_index(labels_dir, [d.name for d in category_dirs])

        # Initialize progress manager for label generation
        progress.start_step("labels", total=total_images)

        # Track generated files
        generated_files = []

        # Process each category
        for category_dir in category_dirs:
            category_name = category_dir.name
            progress.start_subtask(f"Category: {category_name}")
            category_files = self._process_category(category_dir, category_name,
                                                    labels_dir, progress)
            generated_files.extend(category_files)
            progress.close_subtask()

        # Close progress bars
        progress.close()
        logger.info(
            f"Label generation completed. {len(generated_files)} labels stored in {labels_dir}")

        return generated_files

    def _generate_dataset_metadata(self, dataset_path: Path, labels_dir: Path,
                                   category_count: int, image_count: int) -> None:
        """
        Generates an overall metadata file for the dataset.

        Args:
            dataset_path (Path): The root path of the dataset.
            labels_dir (Path): The directory where label files are stored.
            category_count (int): The number of categories in the dataset.
            image_count (int): The total number of images in the dataset.
        """
        dataset_name = dataset_path.name

        metadata = {
            "dataset_name": dataset_name,
            "created_at": time.strftime("%Y-%m-%d %H:%M:%S"),
            "categories_count": category_count,
            "images_count": image_count,
            "label_format": self.format_type
        }

        # Write to appropriate format_
        if self.format_type == "json":
            with open(labels_dir / "dataset_metadata.json", "w", encoding="utf-8") as f:
                json.dump(metadata, f, indent=2)
        elif self.format_type == "yaml":
            try:
                import yaml
                with open(labels_dir / "dataset_metadata.yaml", "w",
                          encoding="utf-8") as f:
                    yaml.dump(metadata, f, default_flow_style=False)
            except ImportError:
                logger.warning(
                    "PyYAML not installed, skipping YAML metadata generation")
        else:
            # For txt and csv, use simple format_
            with open(labels_dir / "dataset_metadata.txt", "w", encoding="utf-8") as f:
                for key, value in metadata.items():
                    f.write(f"{key}: {value}\n")

    def _generate_category_index(self, labels_dir: Path, categories: List[str]) -> None:
        """
        Generates a category index file that maps category names to numeric IDs.

        Args:
            labels_dir (Path): The directory where label files are stored.
            categories (List[str]): A list of category names in the dataset.
        """
        # Create category to ID mapping
        category_map = {name: idx for idx, name in enumerate(sorted(categories))}

        # Write to appropriate format_
        if self.format_type == "json":
            with open(labels_dir / "category_index.json", "w", encoding="utf-8") as f:
                json.dump(category_map, f, indent=2)
        elif self.format_type == "yaml":
            try:
                import yaml
                with open(labels_dir / "category_index.yaml", "w",
                          encoding="utf-8") as f:
                    yaml.dump(category_map, f, default_flow_style=False)
            except ImportError:
                logger.warning(
                    "PyYAML not installed, skipping YAML category index generation")
        elif self.format_type == "csv":
            with open(labels_dir / "category_index.csv", "w", encoding="utf-8",
                      newline="") as f:
                f.write("category,id\n")
                for name, idx in category_map.items():
                    f.write(f"{name},{idx}\n")
        else:
            # For txt format_
            with open(labels_dir / "category_index.txt", "w", encoding="utf-8") as f:
                for name, idx in category_map.items():
                    f.write(f"{name}: {idx}\n")

    def _process_category(self, category_dir: Path, category_name: str,
                          labels_dir: Path, progress: ProgressManager) -> List[str]:
        """
        Processes a single category directory, iterating through its keyword subdirectories
        to generate labels for images within them.

        Args:
            category_dir (Path): The directory containing the category's images and keywords.
            category_name (str): The name of the category.
            labels_dir (Path): The base directory where all label files are stored.
            progress (ProgressManager): An instance of the ProgressManager for updating progress bars.

        Returns:
            List[str]: List of paths to generated label files for this category.
        """
        # Create category label directory
        category_label_dir = labels_dir / category_name
        category_label_dir.mkdir(parents=True, exist_ok=True)

        generated_files = []

        # Process each keyword directory within the category
        keyword_dirs = [d for d in category_dir.iterdir() if d.is_dir()]
        for keyword_dir in keyword_dirs:
            keyword_name = keyword_dir.name
            progress.set_subtask_description(f"Keyword: {keyword_name}")
            keyword_files = self._process_keyword(keyword_dir, category_name,
                                                  keyword_name,
                                                  category_label_dir, progress)
            generated_files.extend(keyword_files)

        return generated_files

    def _process_keyword(self, keyword_dir: Path, category_name: str, keyword_name: str,
                         category_label_dir: Path, progress: ProgressManager) -> List[
        str]:
        """
        Processes a keyword directory, generating label files for each image within it.

        Args:
            keyword_dir (Path): The directory containing images for the keyword.
            category_name (str): The name of the category.
            keyword_name (str): The name of the keyword.
            category_label_dir (Path): The directory to store label files for this category.
            progress (ProgressManager): An instance of the ProgressManager for updating progress bars.

        Returns:
            List[str]: List of paths to generated label files for this keyword.
        """
        # Create keyword label directory
        keyword_label_dir = category_label_dir / keyword_name
        keyword_label_dir.mkdir(parents=True, exist_ok=True)

        generated_files = []

        # Get all image files regardless of naming pattern
        image_files = [
            f for f in keyword_dir.iterdir()
            if f.is_file() and valid_image_ext(f)
        ]

        # Generate label for each image
        for image_file in image_files:
            label_file = self._generate_label_file(
                image_file=image_file,
                label_dir=keyword_label_dir,
                category=category_name,
                keyword=keyword_name
            )
            if label_file:
                generated_files.append(str(label_file))
            progress.update_step(1)  # Update main progress bar

        return generated_files

    def _generate_label_file(self, image_file: Path, label_dir: Path, category: str,
                             keyword: str) -> Optional[Path]:
        """
        Generates a label file for a single image based on the configured format_.
        It extracts image metadata and writes the label content to the specified directory.

        Args:
            image_file (Path): The path to the image file for which to generate a label.
            label_dir (Path): The directory where the label file will be stored.
            category (str): The category name associated with the image.
            keyword (str): The keyword name associated with the image.

        Returns:
            Optional[Path]: Path to the generated label file, or None if generation failed.
        """
        # Create a matching filename but with the appropriate extension
        # Handle any naming pattern by using the stem of the original filename
        label_filename = image_file.stem + "." + self.format_type
        label_file_path = label_dir / label_filename

        try:
            # Try to get image metadata if possible
            image_metadata = self._extract_image_metadata(image_file)

            # Generate label content based on format_
            if self.format_type == "txt":
                self._write_txt_label(label_file_path, category, keyword, image_file,
                                      image_metadata)
            elif self.format_type == "json":
                self._write_json_label(label_file_path, category, keyword, image_file,
                                       image_metadata)
            elif self.format_type == "csv":
                self._write_csv_label(label_file_path, category, keyword, image_file,
                                      image_metadata)
            elif self.format_type == "yaml":
                self._write_yaml_label(label_file_path, category, keyword, image_file,
                                       image_metadata)

            return label_file_path

        except PermissionError as pe:
            logger.warning(
                f"Permission denied when creating label file for {image_file}: {pe}")
            return None
        except IOError as ioe:
            logger.warning(f"I/O error generating label for {image_file}: {ioe}")
            return None
        except Exception as e:
            logger.warning(f"Unexpected error generating label for {image_file}: {e}")
            return None

    @staticmethod
    def _extract_image_metadata(image_path: Path) -> Dict[str, Any]:
        """
        Extracts metadata (e.g., dimensions, size, format_) from an image file.

        Args:
            image_path (Path): The path to the image file.

        Returns:
            Dict[str, Any]: A dictionary containing extracted image metadata.
        """
        metadata = {
            "timestamp": time.time(),
            "size": os.path.getsize(image_path) if image_path.exists() else None,
            "filename": image_path.name,
            "parent_dir": image_path.parent.name
            # Store parent directory name for context
        }

        # Try to get image dimensions
        try:
            with Image.open(image_path) as img:
                metadata["width"] = img.width
                metadata["height"] = img.height
                metadata["format_"] = img.format
                metadata["mode"] = img.mode
        except Exception:
            # If we can't open the image, just continue without dimensions
            pass

        return metadata

    @staticmethod
    def _write_txt_label(label_path: Path, category: str, keyword: str,
                         image_path: Path, metadata: Dict[str, Any]) -> None:
        """
        Writes a label file in plain text (TXT) format_.

        Args:
            label_path (Path): The path to write the label file.
            category (str): The category name.
            keyword (str): The keyword name.
            image_path (Path): The path to the corresponding image.
            metadata (Dict[str, Any]): A dictionary containing image metadata.

        Raises:
            GenerationError: If there is an error writing the file.
        """
        try:
            with open(label_path, "w", encoding="utf-8") as f:
                f.write(f"category: {category}\n")
                f.write(f"keyword: {keyword}\n")
                f.write(f"image_path: {image_path}\n")
                f.write(f"timestamp: {metadata['timestamp']}\n")
                f.write(f"filename: {metadata['filename']}\n")

                # Add image dimensions if available
                if "width" in metadata and "height" in metadata:
                    f.write(f"width: {metadata['width']}\n")
                    f.write(f"height: {metadata['height']}\n")

                if "format_" in metadata:
                    f.write(f"format_: {metadata['format_']}\n")

            logger.debug(f"Created TXT label: {label_path}")
        except Exception as e:
            logger.warning(f"Failed to write TXT label {label_path}: {e}")
            raise GenerationError(f"Failed to write TXT label {label_path}: {e}") from e

    @staticmethod
    def _write_json_label(label_path: Path, category: str, keyword: str,
                          image_path: Path, metadata: Dict[str, Any]) -> None:
        """
        Writes a label file in JSON format_.

        Args:
            label_path (Path): The path to write the label file.
            category (str): The category name.
            keyword (str): The keyword name.
            image_path (Path): The path to the corresponding image.
            metadata (Dict[str, Any]): A dictionary containing image metadata.

        Raises:
            GenerationError: If there is an error writing the file.
        """
        try:
            label_data = {
                "category": category,
                "keyword": keyword,
                "image_path": str(image_path),
                **metadata
            }

            with open(label_path, "w", encoding="utf-8") as f:
                json.dump(label_data, f, indent=2)
            logger.debug(f"Created JSON label: {label_path}")
        except Exception as e:
            logger.warning(f"Failed to write JSON label {label_path}: {e}")
            raise GenerationError(
                f"Failed to write JSON label {label_path}: {e}") from e

    @staticmethod
    def _write_csv_label(label_path: Path, category: str, keyword: str,
                         image_path: Path, metadata: Dict[str, Any]) -> None:
        """
        Writes a label file in CSV format_.

        Args:
            label_path (Path): The path to write the label file.
            category (str): The category name.
            keyword (str): The keyword name.
            image_path (Path): The path to the corresponding image.
            metadata (Dict[str, Any]): A dictionary containing image metadata.

        Raises:
            GenerationError: If there is an error writing the file.
        """
        try:
            headers = ["category", "keyword", "image_path", "timestamp", "filename",
                       "width", "height", "format_",
                       "size"]
            values = [
                category,
                keyword,
                str(image_path),
                metadata.get("timestamp", ""),
                metadata.get("filename", ""),
                metadata.get("width", ""),
                metadata.get("height", ""),
                metadata.get("format_", ""),
                metadata.get("size", "")
            ]

            with open(label_path, "w", encoding="utf-8", newline="") as f:
                f.write(",".join(headers) + "\n")
                f.write(",".join(str(v) for v in values) + "\n")

            logger.debug(f"Created CSV label: {label_path}")
        except Exception as e:
            logger.warning(f"Failed to write CSV label {label_path}: {e}")
            raise GenerationError(f"Failed to write CSV label {label_path}: {e}") from e

    def _write_yaml_label(self, label_path: Path, category: str, keyword: str,
                          image_path: Path, metadata: Dict[str, Any]) -> None:
        """
        Writes a label file in YAML format_.

        Args:
            label_path (Path): The path to write the label file.
            category (str): The category name.
            keyword (str): The keyword name.
            image_path (Path): The path to the corresponding image.
            metadata (Dict[str, Any]): A dictionary containing image metadata.

        Raises:
            GenerationError: If there is an error writing the file (other than ImportError for PyYAML).
        """
        try:
            import yaml

            label_data = {
                "category": category,
                "keyword": keyword,
                "image_path": str(image_path),
                **metadata
            }

            with open(label_path, "w", encoding="utf-8") as f:
                yaml.dump(label_data, f, default_flow_style=False)
            logger.debug(f"Created YAML label: {label_path}")
        except ImportError:
            logger.warning("PyYAML not installed, falling back to TXT format_")
            self._write_txt_label(label_path, category, keyword, image_path, metadata)
        except Exception as e:
            logger.warning(f"Failed to write YAML label {label_path}: {e}")
            raise GenerationError(
                f"Failed to write YAML label {label_path}: {e}") from e


class DatasetGenerator:
    """
    Class responsible for generating image datasets based on a provided configuration.
    It orchestrates the entire process, including setting up directories, managing
    progress, downloading images, checking integrity, and generating reports and labels.
    """

    def __init__(self, config: DatasetGenerationConfig):
        """
        Initializes the DatasetGenerator.

        Args:
            config (DatasetGenerationConfig): The configuration object for dataset generation.
        """
        # Create a progress manager instance
        self.downloader_threads: Optional[threading.Thread] = None
        self.feeder_threads: Optional[threading.Thread] = None
        self.parser_threads: Optional[threading.Thread] = None
        self.progress = ProgressManager()
        self.progress.start_step("init")

        self.config = config
        self.dataset_config = self._load_and_validate_config()

        # Set dataset_name from the loaded config
        self.config.dataset_name = self.dataset_config['dataset_name']
        self.dataset_name = self.config.dataset_name

        self.categories = self.dataset_config['categories']
        self.root_dir = self._setup_output_directory()
        self.tracker = DatasetTracker()
        self.progress_cache = self._initialize_progress_cache()
        self.label_generator = LabelGenerator() if self.config.generate_labels else None

        # Initialize KeywordManagement instance
        self.keyword_manager = KeywordManagement(
            ai_model=self.config.ai_model,
            keyword_generation=self.config.keyword_generation,
            generation_strategy=getattr(self.config, 'generation_strategy', 'ai')
        )

        # Add missing attributes that are referenced in methods but not initialized
        self.engine_stats = {}
        self.total_downloaded = 0
        self.stop_workers = False
        self.log_level = logging.WARNING
        self.lock = threading.RLock()
        self.min_image_size = (100, 100)
        self.delay_between_searches = 0.5

        # Initialize search_variations
        self.config.search_variations = get_search_variations()
        self.search_variations = self.config.search_variations

        # Update initialization progress
        self.progress.update_step(1)
        self.progress.close()

    def generate(self) -> None:
        """
        Generates the dataset based on the provided configuration.
        This is the main entry point for the dataset generation process,
        orchestrating keyword processing, image downloading,
        label generation, and report creation.
        """
        # Pre-process all keywords to get accurate totals
        all_keyword_results = {}
        for category_name, keywords in self.categories.items():
            keyword_result = self.keyword_manager.prepare_keywords(category_name,
                                                                   keywords)
            all_keyword_results[category_name] = keyword_result

        # Calculate total work items for progress tracking
        total_keywords = sum(
            len(result['keywords']) for result in all_keyword_results.values())

        # Generate keyword statistics for reporting
        keyword_stats_ = keyword_stats(all_keyword_results)
        # Report generation moved to src package

        # Start the download/generation step
        self.progress.start_step("download", total=total_keywords)

        # Process each category with prepared keywords
        for category_name, keyword_result in all_keyword_results.items():
            logger.info(f"Processing category: {category_name}")
            self.progress.start_subtask(f"Category: {category_name}",
                                        total=len(keyword_result['keywords']))

            # Report generation moved to src package

            self._process_category(category_name, keyword_result['keywords'])
            self.progress.close_subtask()

        # Close download progress
        self.progress.close()

        # Generate labels if enabled
        if self.config.generate_labels and self.label_generator:
            logger.info("Generating labels for the dataset")
            self.label_generator.generate_dataset_labels(str(self.root_dir))

        # Report generation moved to src package
        self.progress.close()

        # Start the finalizing step
        self.progress.start_step("finalizing")

        # Print comprehensive summary (to log file only)
        self.tracker.print_summary()

        logger.info(f"Dataset generation completed. Output directory: {self.root_dir}")
        self.progress.update_step(1)
        self.progress.close()

    def _setup_output_directory(self) -> Path:
        """
        Sets up and creates the root output directory for the dataset.

        Returns:
            Path: The Path object representing the created root directory.
        """
        root_dir = self.config.output_dir or self.dataset_name
        root_path = Path(root_dir)
        root_path.mkdir(parents=True, exist_ok=True)
        return root_path

    def _initialize_progress_cache(self) -> Optional[ProgressCache]:
        """
        Initializes the progress cache if the `continue_from_last` option is enabled.
        This allows the generator to resume from a previous incomplete run.

        Returns:
            Optional[ProgressCache]: An instance of ProgressCache if enabled, otherwise None.
        """
        if not self.config.continue_from_last:
            return None

        progress_cache = ProgressCache(self.config.cache_file)
        stats = progress_cache.get_completion_stats()
        logger.info(
            f"Continuing from previous run. Already completed: {stats['total_completed']} items across {stats['categories']} categories.")
        return progress_cache

    def _load_and_validate_config(self) -> Union[Dict[str, Any], ConfigManager]:
        """
        Loads and validates the dataset configuration from the specified config file.
        It also applies configuration options from the file, giving precedence to CLI arguments.

        Returns:
            Dict[str, Any]: The loaded and validated dataset configuration.
        """
        dataset_config = ConfigManager(self.config.config_path)

        # Extract options from config if available, with CLI arguments taking precedence
        if 'options' in dataset_config and isinstance(dataset_config['options'], dict):
            options = dataset_config['options']
            # Apply config file options if CLI arguments weren't explicitly provided
            _apply_config_options(self.config, options)

        return dataset_config

    def _process_category(self, category_name: str, keywords: List[str]) -> None:
        """
        Processes a single category, creating its directory and handling its keywords.

        Args:
            category_name (str): The name of the category.
            keywords (List[str]): A list of keywords associated with this category.
        """
        # Create category directory
        category_path = self.root_dir / category_name
        category_path.mkdir(parents=True, exist_ok=True)

        # Process each keyword
        for keyword in keywords:
            self._process_keyword(category_name, keyword, category_path)
            # Update main progress
            self.progress.update_step(1)
            # Update subtask description to show completion
            self.progress.set_subtask_description(
                f"Category: {category_name} ({keywords.index(keyword) + 1}/{len(keywords)})")

    def _process_keyword(self, category_name: str, keyword: str,
                         category_path: Path) -> None:
        """
        Processes a single keyword, including downloading images, checking for duplicates,
        and performing integrity checks.

        Args:
            category_name (str): The name of the category the keyword belongs to.
            keyword (str): The specific keyword to process.
            category_path (Path): The path to the category's directory.
        """
        # Update subtask postfix to show current keyword
        self.progress.set_subtask_postfix(keyword=keyword)

        # Skip if already processed and continuing from last run
        if self.config.continue_from_last and self.progress_cache and self.progress_cache.is_completed(
            category_name, keyword):
            logger.info(f"Skipping already processed: {category_name}/{keyword}")
            return

        # Create keyword directory
        keyword_safe = keyword.replace('/', '_').replace('\\', '_')
        keyword_path = category_path / keyword_safe
        keyword_path.mkdir(parents=True, exist_ok=True)

        # Download images
        download_context = f"{category_name}/{keyword}"

        # Start integrity checking mini-progress
        self.progress.set_subtask_description(f"Downloading: {keyword}")

        success, count = retry_download(
            keyword=keyword,
            out_dir=str(keyword_path),
            max_num=self.config.max_images,
            max_retries=self.config.max_retries
        )

        # Track results and record in report
        self._track_download_results(download_context, success, count, category_name,
                                     keyword)

        # Validation (duplicates and integrity) moved to validator package
        # Can be performed post-processing if needed using the validator package

        # Update progress cache if continuing from last run
        if self.config.continue_from_last and self.progress_cache:
            metadata = {
                "success": success,
                "downloaded_count": count,
            }
            self.progress_cache.mark_completed(category_name, keyword, metadata)

        # Small delay to be respectful to image services
        time.sleep(0.5)

    def _track_download_results(self, download_context: str, success: bool, count: int,
                                category_name: str,
                                keyword: str) -> None:
        """
        Tracks the results of image downloads, updating the dataset tracker and report.

        Args:
            download_context (str): A string describing the context of the download (e.g., "category/keyword").
            success (bool): True if the download was successful, False otherwise.
            count (int): The number of images downloaded.
            category_name (str): The name of the category.
            keyword (str): The keyword associated with the download.
        """
        if success:
            self.tracker.record_download_success(download_context)
            logger.info(
                f"Successfully downloaded {count} images for {download_context}")
        else:
            error_msg = "Failed to download any valid images after retries"
            self.tracker.record_download_failure(download_context, error_msg)


def generate_dataset(config: DatasetGenerationConfig) -> None:
    """
    Generate image dataset based on configuration file.

    Args:
        config: Dataset generation configuration
    """
    generator = DatasetGenerator(config)
    generator.generate()<|MERGE_RESOLUTION|>--- conflicted
+++ resolved
@@ -52,12 +52,9 @@
     GenerationError
 from builder._helpers import DatasetTracker, ProgressManager, progress, \
     valid_image_ext
-<<<<<<< HEAD
 from ._helpers import rename_images_sequentially
-=======
 from _helpers import rename_images_sequentially
 from utility.logging_config import get_logger
->>>>>>> a6ff8805
 
 __all__ = [
     'retry_download',
@@ -69,6 +66,7 @@
 ]
 
 from .progress import ProgressCache
+from progress import ProgressCache
 
 logger = get_logger(__name__)
 
