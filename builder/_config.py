"""
This module provides configuration schema definitions and Pydantic Settings for managing PixCrawler application configuration. It includes JSON schema validation for configuration files and defines the main configuration data structure using Pydantic V2.

Classes:
    DatasetGenerationConfig: Pydantic Settings for dataset generation configuration with environment variable support.

Functions:
    get_search_variations: Returns a list of search variation templates.
    get_engines: Returns a list of engine configurations.

Features:
    - Uses Pydantic V2 Settings for environment-based configuration
    - Defines a JSON schema for validating configuration files.
    - Provides type-safe configuration with validation
    - Manages predefined search variations and engine configurations.
"""

from typing import Optional, Dict, Any, List

from pydantic import Field, field_validator
from pydantic_settings import BaseSettings, SettingsConfigDict

from builder._constants import KEYWORD_MODE, AI_MODELS

__all__ = [
    'CONFIG_SCHEMA',
    'DatasetGenerationConfig'
]

# JSON schema for configuration file validation
CONFIG_SCHEMA: Dict[str, Any] = {
    "type": "object",
    "required": ["dataset_name", "categories"],
    "properties": {
        "dataset_name": {
            "type": "string",
            "description": "Name of the dataset"
        },
        "categories": {
            "type": "object",
            "description": "Map of category names to lists of keywords",
            "additionalProperties": {
                "type": "array",
                "items": {
                    "type": "string"
                }
            }
        },
        "options": {
            "type": "object",
            "description": "Optional configuration settings",
            "properties": {
                "max_images": {
                    "type": "integer",
                    "minimum": 1,
                    "description": "Maximum number of images per keyword"
                },
                "output_dir": {
                    "type": ["string", "null"],
                    "description": "Custom output directory"
                },

                "max_retries": {
                    "type": "integer",
                    "minimum": 0,
                    "description": "Maximum number of retry attempts"
                },
                "cache_file": {
                    "type": "string",
                    "description": "Path to the progress cache file"
                },
                "keyword_generation": {
                    "type": "string",
                    "enum": ["disabled", "enabled", "auto"],
                    "description": "Keyword generation mode: 'disabled', 'enabled', or 'auto' (generate only if none provided)"
                },
                "ai_model": {
                    "type": "string",
                    "enum": ["gpt4", "gpt4-mini"],
                    "description": "AI model to use for keyword generation"
                },
                "generation_strategy": {
                    "type": "string",
<<<<<<< HEAD
                    "enum": ["ai", "simple", "gpt", "basic"],
                    "description": "Keyword generation strategy: 'ai'/'gpt' for AI-powered, 'simple'/'basic' for pattern-based"
=======
                    "enum": ["predefined", "ai-assisted", "ai-only"],
                    "description": "Keyword variation strategy: 'predefined' (current working), 'ai-assisted' (AI selects best predefined + generates additional), 'ai-only' (pure AI generation)"
>>>>>>> 9d83cb22
                },
                "generate_labels": {
                    "type": "boolean",
                    "description": "Whether to generate label files for images"
                }
            }
        }
    }
}


def get_engines() -> List[Dict[str, Any]]:
    """
    Get the list of engines with their configurations.

    Returns:
        List of dictionaries containing engine configurations
    """
    return [
        {
            'name': 'google',
            'offset_range': (0, 20),
            'variation_step': 20
        },
        {
            'name': 'bing',
            'offset_range': (0, 30),
            'variation_step': 10
        },
        {
            'name': 'baidu',
            'offset_range': (10, 50),
            'variation_step': 15
        }
    ]


class DatasetGenerationConfig(BaseSettings):
    """
    Configuration for dataset generation.

    This class holds all configuration options for the dataset generation process,
    including paths, limits, and feature flags. Uses Pydantic V2 Settings for
    environment variable support with PIXCRAWLER_BUILDER_ prefix.

    Attributes:
        config_path: Path to the configuration file
        max_images: Maximum number of images to download per keyword
        output_dir: Custom output directory (None uses dataset_name from config)
        max_retries: Maximum number of retry attempts for failed downloads
        continue_from_last: Whether to continue from previous run
        cache_file: Path to cache file for progress tracking
        keyword_generation: Mode for keyword generation
        ai_model: AI model to use for keyword generation
        generate_labels: Whether to generate label files for images
        dataset_name: Name of the dataset (loaded from config file)
        search_variations: List of search variation templates for image searches
    """

    model_config = SettingsConfigDict(
        env_prefix="PIXCRAWLER_BUILDER_",
        env_file=".env",
        env_file_encoding="utf-8",
        case_sensitive=False,
        extra="ignore",
        validate_default=True,
        str_strip_whitespace=True
    )

    config_path: str = Field(
        default="config.json",
        min_length=1,
        max_length=255,
        description="Path to the configuration file",
        examples=["config.json", "datasets/my_config.json", "/path/to/config.json"]
    )
    max_images: int = Field(
        default=10,
        ge=1,
        le=50000,
        description="Maximum number of images to download per keyword",
        examples=[10, 100, 1000, 5000]
    )
    output_dir: Optional[str] = Field(
        default=None,
        max_length=255,
        description="Custom output directory (None uses dataset_name from config)",
        examples=[None, "output", "/path/to/output", "datasets/my_dataset"]
    )
    max_retries: int = Field(
        default=5,
        ge=0,
        le=20,
        description="Maximum number of retry attempts for failed downloads",
        examples=[0, 3, 5, 10]
    )
    continue_from_last: bool = Field(
        default=False,
        description="Whether to continue from previous run",
        examples=[True, False]
    )
    cache_file: str = Field(
        default="download_progress.json",
        min_length=1,
        max_length=255,
        description="Path to cache file for progress tracking",
        examples=["progress.json", "cache/download_progress.json"]
    )
    keyword_generation: KEYWORD_MODE = Field(
        default="auto",
        description="Mode for keyword generation",
        examples=["auto", "enabled", "disabled"]
    )
    ai_model: AI_MODELS = Field(
        default="gpt4-mini",
        description="AI model to use for keyword generation",
        examples=["gpt4", "gpt4-mini"]
    )
    generation_strategy: str = Field(
<<<<<<< HEAD
        default="ai",
        description="Keyword generation strategy",
        examples=["ai", "simple", "gpt", "basic"]
=======
        default="predefined",
        description="Keyword variation strategy: 'predefined' (current working), 'ai-assisted' (future), 'ai-only' (future)",
        examples=["predefined", "ai-assisted", "ai-only"]
>>>>>>> 9d83cb22
    )
    generate_labels: bool = Field(
        default=True,
        description="Whether to generate label files for images",
        examples=[True, False]
    )
    dataset_name: str = Field(
        default="",
        max_length=100,
        description="Name of the dataset (loaded from config file)",
        examples=["", "animal_photos", "car_dataset", "my-dataset-2024"]
    )
    search_variations: Optional[List[str]] = Field(
        default=None,
        max_length=50,
        description="List of search variation templates for image searches",
        examples=[None, ["{keyword} high quality", "{keyword} professional photo"]]
    )

    @field_validator('keyword_generation')
    @classmethod
    def validate_keyword_generation(cls, v: str) -> str:
        """Validate keyword generation mode."""
        valid_modes = ["auto", "disabled", "enabled"]
        if v not in valid_modes:
            raise ValueError(f"keyword_generation must be one of {valid_modes}")
        return v

    @field_validator('ai_model')
    @classmethod
    def validate_ai_model(cls, v: str) -> str:
        """Validate AI model selection."""
        valid_models = ["gpt4", "gpt4-mini"]
        if v not in valid_models:
            raise ValueError(f"ai_model must be one of {valid_models}")
        return v

    @field_validator('generation_strategy')
    @classmethod
    def validate_generation_strategy(cls, v: str) -> str:
        """Validate keyword generation strategy."""
<<<<<<< HEAD
        valid_strategies = ["ai", "simple", "gpt", "basic"]
        if v not in valid_strategies:
            raise ValueError(f"generation_strategy must be one of {valid_strategies}")
=======
        valid_strategies = ["predefined", "ai-assisted", "ai-only"]
        if v not in valid_strategies:
            raise ValueError(f"generation_strategy must be one of {valid_strategies}")
        
        # Show warning if AI strategies are selected (not yet implemented)
        if v in ["ai-assisted", "ai-only"]:
            import warnings
            warnings.warn(
                f"⚠️  Strategy '{v}' is not yet implemented. "
                "Will fall back to 'predefined' keyword variations.",
                UserWarning
            )
        
>>>>>>> 9d83cb22
        return v

    @field_validator('search_variations')
    @classmethod
    def validate_search_variations(cls, v: Optional[List[str]]) -> Optional[List[str]]:
        """Validate search variations if provided."""
        if v is not None:
            cleaned = []
            for variation in v:
                cleaned_variation = variation.strip()
                if not cleaned_variation:
                    continue
                if "{keyword}" not in cleaned_variation:
                    raise ValueError(
                        f"Search variation '{cleaned_variation}' must contain '{{keyword}}' placeholder")
                if len(cleaned_variation) > 200:
                    raise ValueError(
                        f"Search variation too long: {len(cleaned_variation)} characters (max 200)")
                cleaned.append(cleaned_variation)
            return cleaned if cleaned else None
        return v

    @field_validator('dataset_name')
    @classmethod
    def validate_dataset_name(cls, v: str) -> str:
        """Validate dataset name if provided."""
        if v and not v.replace('_', '').replace('-', '').replace(' ', '').isalnum():
            raise ValueError(
                "Dataset name can only contain alphanumeric characters, spaces, hyphens, and underscores")
        return v<|MERGE_RESOLUTION|>--- conflicted
+++ resolved
@@ -81,13 +81,8 @@
                 },
                 "generation_strategy": {
                     "type": "string",
-<<<<<<< HEAD
-                    "enum": ["ai", "simple", "gpt", "basic"],
-                    "description": "Keyword generation strategy: 'ai'/'gpt' for AI-powered, 'simple'/'basic' for pattern-based"
-=======
                     "enum": ["predefined", "ai-assisted", "ai-only"],
                     "description": "Keyword variation strategy: 'predefined' (current working), 'ai-assisted' (AI selects best predefined + generates additional), 'ai-only' (pure AI generation)"
->>>>>>> 9d83cb22
                 },
                 "generate_labels": {
                     "type": "boolean",
@@ -207,15 +202,9 @@
         examples=["gpt4", "gpt4-mini"]
     )
     generation_strategy: str = Field(
-<<<<<<< HEAD
-        default="ai",
-        description="Keyword generation strategy",
-        examples=["ai", "simple", "gpt", "basic"]
-=======
         default="predefined",
         description="Keyword variation strategy: 'predefined' (current working), 'ai-assisted' (future), 'ai-only' (future)",
         examples=["predefined", "ai-assisted", "ai-only"]
->>>>>>> 9d83cb22
     )
     generate_labels: bool = Field(
         default=True,
@@ -257,11 +246,6 @@
     @classmethod
     def validate_generation_strategy(cls, v: str) -> str:
         """Validate keyword generation strategy."""
-<<<<<<< HEAD
-        valid_strategies = ["ai", "simple", "gpt", "basic"]
-        if v not in valid_strategies:
-            raise ValueError(f"generation_strategy must be one of {valid_strategies}")
-=======
         valid_strategies = ["predefined", "ai-assisted", "ai-only"]
         if v not in valid_strategies:
             raise ValueError(f"generation_strategy must be one of {valid_strategies}")
@@ -275,7 +259,6 @@
                 UserWarning
             )
         
->>>>>>> 9d83cb22
         return v
 
     @field_validator('search_variations')
