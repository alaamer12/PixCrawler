--- conflicted
+++ resolved
@@ -26,7 +26,6 @@
 from pathlib import Path
 from typing import Tuple, Optional
 
-<<<<<<< HEAD
 from ._base import IDownloader
 from ._predefined_variations import get_search_variations
 from ._search_engines import download_images_ddgs
@@ -34,7 +33,6 @@
 from ._engine import EngineProcessor
 from ._helpers import progress
 from ._helpers import rename_images_sequentially
-=======
 from _base import IDownloader
 from _predefined_variations import get_search_variations
 from _search_engines import download_images_ddgs
@@ -44,7 +42,6 @@
 from utility.logging_config import get_logger
 
 logger = get_logger(__name__)
->>>>>>> a6ff8805
 
 # Image validation moved to validator package
 
